--- conflicted
+++ resolved
@@ -39,8 +39,4 @@
           push: true
           file: extras/docker/base/Dockerfile
           platforms: linux/amd64,linux/arm64,linux/arm/v7
-<<<<<<< HEAD
-          tags: wger/base:latest,wger/base:2.3-dev
-=======
-          tags: ${{ vars.REGISTRY_REPO }}/base:latest,${{ vars.REGISTRY_REPO }}/base:2.2-dev
->>>>>>> e81e99ed
+          tags: ${{ vars.REGISTRY_REPO }}/base:latest,${{ vars.REGISTRY_REPO }}/base:2.3-dev
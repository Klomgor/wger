name: Continous Integration

on:
  push:
    paths:
      - '**.py'
      - 'requirements.txt'
  pull_request:
    paths:
      - '**.py'
      - 'requirements.txt'

jobs:
  ci-job:
    runs-on: ubuntu-latest
    strategy:
      matrix:
        #TODO: pypy3 has problems compiling lxml
<<<<<<< HEAD
        python-version: [ '3.9', '3.10' ]
=======
        python-version: [ '3.9', '3.10', '3.11' ]
>>>>>>> d844c1bc
    name: CI job (python ${{ matrix.python-version }})

    steps:
      - uses: actions/checkout@v3
      - name: Set up Python ${{ matrix.python-version }}
        uses: actions/setup-python@v4
        with:
          cache: 'pip'
          python-version: ${{ matrix.python-version }}

      - name: Display Python version
        run: python -c "import sys; print(sys.version)"

      - name: Install dependencies
        run: |
          python -m pip install --upgrade pip
          pip install wheel coverage
          pip install -r requirements_prod.txt
          pip3 install -e .

      # Only run the tests with coverage for one version of python
      - name: Test the application with coverage
        run: |
          wger create-settings
          coverage run --source='.' ./manage.py test
          coverage lcov
        if: matrix.python-version == 3.10

      - name: Test the application
        run: |
          wger create-settings
          python manage.py test
        if: matrix.python-version != 3.10


      - name: Coveralls
        uses: coverallsapp/github-action@master
        with:
          github-token: ${{ secrets.GITHUB_TOKEN }}
          path-to-lcov: coverage.lcov
        if: matrix.python-version == 3.10
<|MERGE_RESOLUTION|>--- conflicted
+++ resolved
@@ -16,11 +16,7 @@
     strategy:
       matrix:
         #TODO: pypy3 has problems compiling lxml
-<<<<<<< HEAD
-        python-version: [ '3.9', '3.10' ]
-=======
         python-version: [ '3.9', '3.10', '3.11' ]
->>>>>>> d844c1bc
     name: CI job (python ${{ matrix.python-version }})
 
     steps:

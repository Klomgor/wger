--- conflicted
+++ resolved
@@ -16,15 +16,20 @@
     strategy:
       matrix:
         #TODO: pypy3 has problems compiling lxml
-<<<<<<< HEAD
-        python-version: [ '3.9', '3.10' ]
-=======
         python-version: [ '3.9', '3.10', '3.11' ]
->>>>>>> 4a8ef0f6
     name: CI job (python ${{ matrix.python-version }})
 
     steps:
       - uses: actions/checkout@v3
+
+      - name: Cache dependencies
+        uses: actions/cache@v3.0.11
+        with:
+          path: ~/.cache/pip
+          key: ${{ runner.os }}-pip-${{ hashFiles('requirements.txt') }}
+          restore-keys: |
+            ${{ runner.os }}-pip-
+
       - name: Set up Python ${{ matrix.python-version }}
         uses: actions/setup-python@v4
         with:

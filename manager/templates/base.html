--- conflicted
+++ resolved
@@ -1,220 +1,3 @@
-<<<<<<< HEAD
-<!DOCTYPE html>
-{% load i18n %}
-{% load staticfiles %}
-<html>
-<head>
-    <meta http-equiv="Content-Type" content="text/html; charset=utf-8" />
-    <meta charset="utf-8">
-    <meta name="author" content="Roland Geider">
-
-    <!--
-    This file is part of Workout Manager
-
-    Workout Manager is free software: you can redistribute it and/or modify
-    it under the terms of the GNU Affero General Public License as published by
-    the Free Software Foundation, either version 3 of the License, or
-    (at your option) any later version.
-
-    Workout Manager is distributed in the hope that it will be useful,
-    but WITHOUT ANY WARRANTY; without even the implied warranty of
-    MERCHANTABILITY or FITNESS FOR A PARTICULAR PURPOSE.  See the
-    GNU Affero General Public License for more details.
-
-    You should have received a copy of the GNU Affero General Public License
-    along with Workout Manager. If not, see <http://www.gnu.org/licenses/>.
-    -->
-
-    <link rel="stylesheet" type="text/css" href="{% static 'css/yaml/demos/css/flexible-grids.css' %} "> <!-- CSS framework for the layout -->
-    <link rel="stylesheet" type="text/css" href="{% static 'css/yaml/custom-yaml.css' %}">               <!-- Customisations for yaml      -->
-    <link rel="stylesheet" type="text/css" href="{% static 'css/workout-manager.css' %}">                <!-- Own CSS classes and styles   -->
-    <link rel="stylesheet" type="text/css" href="{% static 'css/jquery-ui.css' %}">                      <!-- CSS for JQuery UI elements   -->
-    <link rel="stylesheet" type="text/css" href="{% static 'css/jquery-ui-custom.css' %}">               <!-- Customization for JQuery CSS -->
-    <link rel="stylesheet" type="text/css" href="{% static 'css/bootstrap.min.css' %}">                  <!-- Twitter Bootstrap menu       -->
-    <link rel="stylesheet" type="text/css" href="{% static 'css/bootstrap-custom.css' %}">               <!-- Customization for Twitter Bootstrap  -->
-
-
-    <script src="{% static 'js/jquery.js' %}"          type="text/javascript"></script>
-    <script src="{% static 'js/jquery-ui.js' %}"       type="text/javascript"></script>
-    <script src="{% static 'js/workout-manager.js' %}" type="text/javascript"></script>
-
-    {% block header %}{% endblock %}
-
-    <script>
-    $(document).ready(function() {
-
-        if (typeof custom_page_init != "undefined")
-        {
-            custom_page_init();
-        }
-
-
-        // Init the modal dialog for editing forms
-        form_modal_dialog();
-
-        // Initialise the hook to reload the main-content
-        load_maincontent();
-
-        // Toggle weight chart tables
-        toggle_weight_log_table();
-     });
-    </script>
-
-
-    <title>{% block title %}{% endblock %}</title>
-</head>
-<body>
-<header>
-    <div class="ym-wrapper">
-        <div class="ym-wbox">
-            <span class="name">wger</span>
-            <span class="regular">| Workout Manager</span>
-        </div>
-    </div>
-</header>
-<nav id="nav">
-    <div class="ym-wrapper">
-        <div class="navbar navbar-inverse ">
-            <div class="navbar-inner">
-                <div class="container">
-                    <a class="btn btn-navbar" data-toggle="collapse" data-target=".nav-collapse">
-                        <span class="icon-bar"></span>
-                        <span class="icon-bar"></span>
-                        <span class="icon-bar"></span>
-                    </a>
-                    <div class="nav-collapse collapse">
-                        <ul class="nav">
-                            <li {% if active_tab == 'user' %}class="active"{% endif %}>
-                            {% if not user.username %}
-                                <a href="{% url login %}">{% trans "Login" %}</a>
-                            {% else %}
-                                <a href="{% url index %}">{% trans "Dashboard" %}</a>
-                            {% endif %}
-                            </li>
-
-
-                            <li {% if active_tab == 'workout'   %}class="active"{% endif %}><a href="{% url manager.views.overview %}">{% trans "Workouts" %}</a></li>
-
-
-
-                            <li class="dropdown {% if active_tab == 'exercises' %}active{% endif %}">
-                                <a href="{% url exercises.views.exercise_overview %}"
-                                   class="dropdown-toggle"
-                                   data-toggle="dropdown">{% trans "Exercises" %} <b class="caret"></b></a>
-                                <ul class="dropdown-menu">
-                                    <li><a href="{% url exercises.views.exercise_overview %}">{% trans "Exercises" %}</a></li>
-                                    <li><a href="{% url muscle-overview %}">{% trans "Muscle overview" %}</a></li>
-                                </ul>
-                            </li>
-
-                            <li class="dropdown{% if active_tab == 'weight'    %} active{% endif %}">
-
-                                <a href="{% url weight.views.overview %}"
-                                   class="dropdown-toggle"
-                                   data-toggle="dropdown">{% trans "Weight" %} <b class="caret"></b></a>
-                                <ul class="dropdown-menu">
-                                    <li><a href="{% url weight.views.overview %}">{% trans "Weight overview" %} </a></li>
-                                    <li><a href="{% url weight-add %}" class="modal-dialog">{% trans "Add weight entry" %}</a></li>
-                                </ul>
-                            </li>
-
-
-                            <li class="dropdown {% if active_tab == 'nutrition' %}active{% endif %}">
-                                <a href="{% url nutrition.views.overview %}"
-                                   class="dropdown-toggle"
-                                   data-toggle="dropdown">{% trans "Nutrition" %} <b class="caret"></b></a>
-                                <ul class="dropdown-menu">
-                                    <li><a href="{% url nutrition.views.overview %}">{% trans "Nutrition plans" %} </a></li>
-                                    <li><a href="{% url nutrition.views.ingredient_overview %}">{% trans "Ingredient overview" %}</a></li>
-                                </ul>
-                            </li>
-
-
-                            {% if user.username %}
-                            <li class="pull-right">
-                                <a href="{% url manager.views.logout %}" id="logout" class="browserid-logout">
-                                {% trans 'Logout' %}
-                                </a>
-                            </li>
-                            {% endif %}
-                        </ul>
-                    </div><!--/.nav-collapse -->
-                </div>
-            </div>
-        </div>
-    </div>
-</nav>
-
-<div id="main">
-    <div class="ym-wrapper">
-        <section >
-            <div class="ym-grid linearize-level-1">
-                <article class="ym-g80 ym-gl">
-                    <div class="ym-gbox-left box invisible" id="ajax-info">
-
-                    </div>
-                </article>
-            </div>
-        </section>
-        <div class="ym-wbox" id="content-wrapper">
-            <section class="ym-grid linearize-level-1">
-                <article class="ym-g66 ym-gl content">
-                    <div class="ym-gbox-left ym-clearfix" id="main-content">
-                        <!--
-                            This is needed as a clutch for us to handle redirects with AJAX
-                        -->
-                        <div id="current-url" style="display:none;">{{request.get_full_path}}</div>
-                        {% block content %}{% endblock %}
-                    </div>
-                </article>
-                <aside class="ym-g33 ym-gr" id="main-sidebar">
-                    <div class="ym-gbox-right ym-clearfix">
-                        {% block sidebar %}
-                        {% endblock %}
-                    </div>
-                </aside>
-            </section>
-        </div>
-    </div>
-</div>
-
-
-
-<footer>
-    <div class="ym-wrapper">
-    <div class="ym-wbox">
-        <div class="ym-grid linearize-level-1">
-            <div class="ym-g10 ym-gl">
-                <a href="https://bitbucket.org/rolandgeider/workout_manager" class="no-hover">
-                    <img src="{% static 'images/agplv3-88x31.png' %}"
-                         width="88"
-                         height="31"
-                         alt="{% trans 'Released under the Affero GPL' %}"
-                         title="{% trans 'Released under the Affero GPL' %}">
-                </a>
-            </div>
-            <div class="ym-g40 ym-gl">
-                <div class="ym-gbox-left">
-                © <a href="mailto:roland@NO!SPAM!geider.net">Roland Geider</a>
-                – {% trans "Layout based on <a href='http://www.yaml.de'>YAML</a>" %}
-                </div>
-            </div>
-            <div class="ym-g50 ym-gr align-right">
-                <div class="ym-gbox-right">
-                    <em class="dimmed">{{version}}</em>
-                </div>
-            </div>
-        </div>
-    </div>
-    </div>
-</footer>
-<script src="https://login.persona.org/include.js" type="text/javascript"></script>
-<script src="{% static 'js/browserid.js' %}"       type="text/javascript"></script>
-<script src="{% static 'js/ubuntu-unity.js' %}"    type="text/javascript"></script>
-<script src="{% static 'js/bootstrap.js' %}"       type="text/javascript"></script>
-</body>
-</html>
-=======
 {% extends "template.html" %}
 {% block template %}
     <article class="ym-g66 ym-gl content">
@@ -232,5 +15,4 @@
             {% endblock %}
         </div>
     </aside>
-{% endblock %}
->>>>>>> 88cf5fdc
+{% endblock %}
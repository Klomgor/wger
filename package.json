--- conflicted
+++ resolved
@@ -16,26 +16,17 @@
   },
   "homepage": "https://github.com/wger-project/wger",
   "dependencies": {
-<<<<<<< HEAD
-    "Sortable": "RubaXa/Sortable#1.4.x",
-    "bootstrap": "twbs/bootstrap#4.x",
-    "bootstrap-scss": "4.5.0",
-    "components-font-awesome": "components/font-awesome#5.13.x",
-    "d3": "mbostock-bower/d3-bower#>=4",
-=======
     "yarn": "^1.22.4",
     "Sortable": "RubaXa/Sortable#1.10.2",
     "bootstrap": "twbs/bootstrap#4.x",
     "components-font-awesome": "components/font-awesome#5.14.0",
     "d3": "mbostock-bower/d3-bower#>=5",
->>>>>>> 223ef596
     "datatables": "DataTables/DataTables#1.10.x",
     "devbridge-autocomplete": "devbridge/jQuery-Autocomplete#v1.4.11",
     "jquery": "jquery/jquery-dist#2.x",
     "metrics-graphics": "mozilla/metrics-graphics#2.15.x",
     "shariff": "heiseonline/shariff#1.24.1",
-    "tinymce": "tinymce/tinymce-dist#4.5.x",
-    "yarn": "^1.22.4"
+    "tinymce": "tinymce/tinymce-dist#4.5.x"
   },
   "engines": {
     "yarn": ">= 1.0.0"

# This file is part of wger Workout Manager.
#
# wger Workout Manager is free software: you can redistribute it and/or modify
# it under the terms of the GNU Affero General Public License as published by
# the Free Software Foundation, either version 3 of the License, or
# (at your option) any later version.
#
# wger Workout Manager is distributed in the hope that it will be useful,
# but WITHOUT ANY WARRANTY; without even the implied warranty of
# MERCHANTABILITY or FITNESS FOR A PARTICULAR PURPOSE.  See the
# GNU General Public License for more details.
#
# You should have received a copy of the GNU Affero General Public License

# Standard Library
import logging
import os
from typing import (
    List,
    Optional,
)

# Django
from django.conf import settings
from django.db import IntegrityError

# Third Party
import requests
from openfoodfacts.images import (
    AWS_S3_BASE_URL,
    generate_image_path,
)

# wger
from wger.core.models.language import Language
from wger.nutrition.api.endpoints import (
    IMAGE_ENDPOINT,
    INGREDIENTS_ENDPOINT,
)
from wger.nutrition.models import (
    Image,
    Ingredient,
    Source,
)
from wger.utils.constants import (
    API_MAX_ITEMS,
    CC_BY_SA_3_LICENSE_ID,
    DOWNLOAD_INGREDIENT_OFF,
    DOWNLOAD_INGREDIENT_WGER,
)
from wger.utils.language import load_language
from wger.utils.requests import (
    get_paginated,
    wger_headers,
)
from wger.utils.url import make_uri


logger = logging.getLogger(__name__)


def fetch_ingredient_image(pk: int):
    # wger
    from wger.nutrition.models import Ingredient

    try:
        ingredient = Ingredient.objects.get(pk=pk)
    except Ingredient.DoesNotExist:
        logger.info(f'Ingredient with ID {pk} does not exist')
        return

    if hasattr(ingredient, 'image'):
        return

    if ingredient.source_name != Source.OPEN_FOOD_FACTS.value:
        return

    if not ingredient.source_url:
        return

    if settings.TESTING:
        return

    logger.info(f'Fetching image for ingredient {pk}')
    if settings.WGER_SETTINGS['DOWNLOAD_INGREDIENTS_FROM'] == DOWNLOAD_INGREDIENT_OFF:
        fetch_image_from_off(ingredient)
    elif settings.WGER_SETTINGS['DOWNLOAD_INGREDIENTS_FROM'] == DOWNLOAD_INGREDIENT_WGER:
        fetch_image_from_wger_instance(ingredient)


def fetch_image_from_wger_instance(ingredient):
    url = make_uri(IMAGE_ENDPOINT, query={'ingredient__uuid': ingredient.uuid})
    logger.info(f'Trying to fetch image from WGER for {ingredient.name} (UUID: {ingredient.uuid})')
    result = requests.get(url, headers=wger_headers()).json()
    if result['count'] == 0:
        logger.info('No ingredient matches UUID in the remote server')

    image_data = result['results'][0]
    image_uuid = image_data['uuid']
    try:
        Image.objects.get(uuid=image_uuid)
        logger.info('image already present locally, skipping...')
        return
    except Image.DoesNotExist:
        retrieved_image = requests.get(image_data['image'], headers=wger_headers())
        Image.from_json(ingredient, retrieved_image, image_data)


def fetch_image_from_off(ingredient: Ingredient):
    """
    See
    - https://openfoodfacts.github.io/openfoodfacts-server/api/how-to-download-images/
    - https://openfoodfacts.github.io/openfoodfacts-server/api/ref-v2/
    """
    logger.info(f'Trying to fetch image from OFF for {ingredient.name} (UUID: {ingredient.uuid})')

    url = ingredient.source_url + '?fields=images,image_front_url'
    headers = wger_headers()
    try:
        product_data = requests.get(url, headers=headers, timeout=3).json()
    except requests.JSONDecodeError:
        logger.warning(f'Could not decode JSON response from {url}')
        return
    except requests.ConnectTimeout as e:
        logger.warning(f'Connection timeout while trying to fetch {url}: {e}')
        return
    except requests.ReadTimeout as e:
        logger.warning(f'Read timeout while trying to fetch {url}: {e}')
        return

    try:
        image_url: Optional[str] = product_data['product'].get('image_front_url')
    except KeyError:
        logger.info('No "product" key found, exiting...')
        return

    if not image_url:
        logger.info('Product data has no "image_front_url" key')
        return
    image_data = product_data['product']['images']

    # Extract the image key from the url:
    # https://images.openfoodfacts.org/images/products/00975957/front_en.5.400.jpg -> "front_en"
    image_id: str = image_url.rpartition('/')[2].partition('.')[0]

    # Extract the uploader name
    try:
        image_id: str = image_data[image_id]['imgid']
        uploader_name: str = image_data[image_id]['uploader']
    except KeyError as e:
        logger.info('could not load all image information, skipping...', e)
        return

    # Download image from amazon
    image_s3_url = f'{AWS_S3_BASE_URL}{generate_image_path(ingredient.code, image_id)}'
    response = requests.get(image_s3_url, headers=headers)
    if not response.ok:
        logger.info(f'Could not locate image on AWS! Status code: {response.status_code}')
        return

    # Save to DB
    url = (
        f'https://world.openfoodfacts.org/cgi/product_image.pl?code={ingredient.code}&id={image_id}'
    )
    uploader_url = f'https://world.openfoodfacts.org/photographer/{uploader_name}'
    image_data = {
        'image': os.path.basename(image_url),
        'license': CC_BY_SA_3_LICENSE_ID,
        'license_title': 'Photo',
        'license_author': uploader_name,
        'license_author_url': uploader_url,
        'license_object_url': url,
        'license_derivative_source_url': '',
        'size': len(response.content),
    }
    try:
        Image.from_json(ingredient, response, image_data, generate_uuid=True)
    # Due to a race condition (e.g. when adding tasks over the search), we might
    # try to save an image to an ingredient that already has one. In that case,
    # just ignore the error
    except IntegrityError:
        logger.info('Ingredient has already an image, skipping...')
        return
    logger.info('Image successfully saved')


def download_ingredient_images(
    print_fn,
    remote_url=settings.WGER_SETTINGS['WGER_INSTANCE'],
    style_fn=lambda x: x,
):
    headers = wger_headers()
    url = make_uri(IMAGE_ENDPOINT, server_url=remote_url, query={'limit': 100})

    print_fn('*** Processing ingredient images ***')
    for image_data in get_paginated(url, headers=headers):
        image_uuid = image_data['uuid']
        print_fn(f'Processing image {image_uuid}')

        try:
            ingredient = Ingredient.objects.get(uuid=image_data['ingredient_uuid'])
        except Ingredient.DoesNotExist:
            print_fn('    Remote ingredient not found in local DB, skipping...')
            continue

        if hasattr(ingredient, 'image'):
            continue

        try:
            Image.objects.get(uuid=image_uuid)
            print_fn('    Image already present locally, skipping...')
            continue
        except Image.DoesNotExist:
            print_fn('    Image not found in local DB, creating now...')
            retrieved_image = requests.get(image_data['image'], headers=headers)
            Image.from_json(ingredient, retrieved_image, image_data)

        print_fn(style_fn('    successfully saved'))


def sync_ingredients(
    print_fn,
    remote_url=settings.WGER_SETTINGS['WGER_INSTANCE'],
    language_codes: Optional[str] = None,
    style_fn=lambda x: x,
):
    """Synchronize the ingredients from the remote server"""

    def _sync_ingredients(language_id: Optional[int] = None):
        if language_id is not None:
            url = make_uri(
                INGREDIENTS_ENDPOINT,
                server_url=remote_url,
                query={'limit': API_MAX_ITEMS, 'language__in': language_id},
            )
        else:
            url = make_uri(
                INGREDIENTS_ENDPOINT,
                server_url=remote_url,
                query={'limit': API_MAX_ITEMS},
                )
        for data in get_paginated(url, headers=wger_headers()):
            uuid = data['uuid']
            name = data['name']

            ingredient, created = Ingredient.objects.update_or_create(
                uuid=uuid,
                defaults={
                    'name': name,
                    'code': data['code'],
                    'language_id': data['language'],
                    'created': data['created'],
                    'license_id': data['license'],
                    'license_object_url': data['license_object_url'],
                    'license_author': data['license_author_url'],
                    'license_author_url': data['license_author_url'],
                    'license_title': data['license_title'],
                    'license_derivative_source_url': data['license_derivative_source_url'],
                    'energy': data['energy'],
                    'carbohydrates': data['carbohydrates'],
                    'carbohydrates_sugar': data['carbohydrates_sugar'],
                    'fat': data['fat'],
                    'fat_saturated': data['fat_saturated'],
                    'protein': data['protein'],
                    'fiber': data['fiber'],
                    'sodium': data['sodium'],
                },
            )

            print_fn(f'{"created" if created else "updated"} ingredient {uuid} - {name}')

    print_fn('*** Synchronizing ingredients...')

<<<<<<< HEAD
    if language_codes is not None:
        language_ids: List[int] = []
        for code in language_codes.split(','):
            # Leaving the try except in here even though we've already validated on the sync-ingredients command itself.
            # This is in case we ever want to re-use this function for anything else where user can input language codes.
            try:
                lang = load_language(code, default_to_english=False)
                language_ids.append(lang.id)
            except Language.DoesNotExist as e:
                print_fn(
                    f'Error: The language code you provided ("{code}") does not exist in this database. Please try again.'
                )
                return 0

        for language_id in language_ids:
            _sync_ingredients(language_id)
    else:
        _sync_ingredients()
=======
    url = make_uri(INGREDIENTS_ENDPOINT, server_url=remote_url, query={'limit': API_MAX_ITEMS})
    for data in get_paginated(url, headers=wger_headers()):
        uuid = data['uuid']
        name = data['name']

        ingredient, created = Ingredient.objects.update_or_create(
            uuid=uuid,
            defaults={
                'name': name,
                'code': data['code'],
                'language_id': data['language'],
                'created': data['created'],
                'license_id': data['license'],
                'license_object_url': data['license_object_url'],
                'license_author': data['license_author_url'],
                'license_author_url': data['license_author_url'],
                'license_title': data['license_title'],
                'license_derivative_source_url': data['license_derivative_source_url'],
                'energy': data['energy'],
                'carbohydrates': data['carbohydrates'],
                'carbohydrates_sugar': data['carbohydrates_sugar'],
                'fat': data['fat'],
                'fat_saturated': data['fat_saturated'],
                'protein': data['protein'],
                'fiber': data['fiber'],
                'sodium': data['sodium'],
            },
        )

        print_fn(f'{"created" if created else "updated"} ingredient {uuid} - {name}')
>>>>>>> 89bdc997

    print_fn(style_fn('done!\n'))<|MERGE_RESOLUTION|>--- conflicted
+++ resolved
@@ -271,7 +271,6 @@
 
     print_fn('*** Synchronizing ingredients...')
 
-<<<<<<< HEAD
     if language_codes is not None:
         language_ids: List[int] = []
         for code in language_codes.split(','):
@@ -290,7 +289,7 @@
             _sync_ingredients(language_id)
     else:
         _sync_ingredients()
-=======
+
     url = make_uri(INGREDIENTS_ENDPOINT, server_url=remote_url, query={'limit': API_MAX_ITEMS})
     for data in get_paginated(url, headers=wger_headers()):
         uuid = data['uuid']
@@ -321,6 +320,6 @@
         )
 
         print_fn(f'{"created" if created else "updated"} ingredient {uuid} - {name}')
->>>>>>> 89bdc997
+
 
     print_fn(style_fn('done!\n'))
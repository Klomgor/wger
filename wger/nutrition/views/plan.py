# -*- coding: utf-8 -*-

# This file is part of wger Workout Manager.
#
# wger Workout Manager is free software: you can redistribute it and/or modify
# it under the terms of the GNU Affero General Public License as published by
# the Free Software Foundation, either version 3 of the License, or
# (at your option) any later version.
#
# wger Workout Manager is distributed in the hope that it will be useful,
# but WITHOUT ANY WARRANTY; without even the implied warranty of
# MERCHANTABILITY or FITNESS FOR A PARTICULAR PURPOSE.  See the
# GNU General Public License for more details.
#
# You should have received a copy of the GNU Affero General Public License

# Standard Library
import logging

# Django
from django.contrib.auth.decorators import login_required
from django.forms import model_to_dict
from django.http import (
    HttpResponse,
    HttpResponseForbidden,
    HttpResponseRedirect,
)
from django.shortcuts import get_object_or_404
from django.urls import reverse
from django.utils.translation import gettext as _

# Third Party
from reportlab.lib import colors
from reportlab.lib.pagesizes import A4
from reportlab.lib.units import cm
from reportlab.platypus import (
    Paragraph,
    SimpleDocTemplate,
    Spacer,
    Table,
)

# wger
from wger.nutrition.consts import MEALITEM_WEIGHT_GRAM
<<<<<<< HEAD
from wger.nutrition.models import NutritionPlan
=======
from wger.nutrition.models import (
    Meal,
    MealItem,
    NutritionPlan,
)
>>>>>>> 09969690
from wger.utils.pdf import (
    get_logo,
    header_colour,
    render_footer,
    row_color,
    styleSheet,
)


logger = logging.getLogger(__name__)


# ************************
# Plan functions
# ************************


@login_required
def copy(request, pk):
    """
    Copy the nutrition plan
    """
    orig_plan = get_object_or_404(NutritionPlan, pk=pk, user=request.user)

    # Convert the original plan to a dictionary and remove the primary key
    plan_data = model_to_dict(orig_plan)
    plan_data.pop('id')

    plan_copy = NutritionPlan.objects.create(user=request.user, **plan_data)

    # Copy meals and meal items
    orig_meals = orig_plan.meal_set.all()
    for orig_meal in orig_meals:
        meal_data = model_to_dict(orig_meal)
        meal_data.pop('id')
        meal_data['plan'] = plan_copy
        # setting manually due to "editable" False
        meal_data['order'] = orig_meal.order

        meal_copy = Meal.objects.create(**meal_data)

        orig_meal_items = orig_meal.mealitem_set.all()
        for orig_meal_item in orig_meal_items:
            meal_item_data = model_to_dict(orig_meal_item)
            meal_item_data.pop('id')
            meal_item_data.pop('ingredient')
            meal_item_data['meal'] = meal_copy
            meal_item_data['ingredient_id'] = orig_meal_item.ingredient_id
            # setting manually due to "editable" False
            meal_item_data['order'] = orig_meal_item.order
            MealItem.objects.create(**meal_item_data)

    # Redirect
    return HttpResponseRedirect(reverse('nutrition:plan:view', kwargs={'id': plan_copy.id}))


def export_pdf(request, id: int):
    """
    Generates a PDF with the contents of a nutrition plan

    See also
    * http://www.blog.pythonlibrary.org/2010/09/21/reportlab
    * http://www.reportlab.com/apis/reportlab/dev/platypus.html
    """
    # Load the plan
    if request.user.is_anonymous:
        return HttpResponseForbidden()
    plan = get_object_or_404(NutritionPlan, pk=id, user=request.user)

    plan_data = plan.get_nutritional_values()

    # Create the HttpResponse object with the appropriate PDF headers.
    response = HttpResponse(content_type='application/pdf')

    # Create the PDF object, using the response object as its "file."
    doc = SimpleDocTemplate(
        response,
        pagesize=A4,
        title=_('Nutritional plan'),
        author='wger Workout Manager',
        subject=_('Nutritional plan for %s') % request.user.username,
        topMargin=1 * cm,
    )

    # container for the 'Flowable' objects
    elements = []
    data = []

    # Iterate through the Plan
    meal_markers = []
    ingredient_markers = []

    # Meals
    i = 0
    for meal in plan.meal_set.select_related():
        i += 1

        meal_markers.append(len(data))

        if not meal.time:
            p = Paragraph(
                f'<para align="center"><strong>{_("Nr.")} {i}</strong></para>',
                styleSheet['SubHeader'],
            )
        else:
            p = Paragraph(
                f'<para align="center"><strong>'
                f'{_("Nr.")} {i} - {meal.time.strftime("%H:%M")}'
                f'</strong></para>',
                styleSheet['SubHeader'],
            )
        data.append([p])

        # Ingredients
        for item in meal.mealitem_set.select_related():
            ingredient_markers.append(len(data))

            p = Paragraph(f'<para>{item.ingredient.name}</para>', styleSheet['Normal'])
            if item.get_unit_type() == MEALITEM_WEIGHT_GRAM:
                unit_name = 'g'
            else:
                unit_name = ' × ' + item.weight_unit.unit.name

            data.append(
                [Paragraph('{0:.0f}{1}'.format(item.amount, unit_name), styleSheet['Normal']), p]
            )

        # Add filler
        data.append([Spacer(1 * cm, 0.6 * cm)])

    # Set general table styles
    table_style = []

    # Set specific styles, e.g. background for title cells
    for marker in meal_markers:
        # Set background colour for headings
        table_style.append(('BACKGROUND', (0, marker), (-1, marker), header_colour))
        table_style.append(('BOX', (0, marker), (-1, marker), 1.25, colors.black))

        # Make the headings span the whole width
        table_style.append(('SPAN', (0, marker), (-1, marker)))

    # has the plan any data?
    if data:
        t = Table(data, style=table_style)

        # Manually set the width of the columns
        t._argW[0] = 3.5 * cm

    # There is nothing to output
    else:
        t = Paragraph(
            _('<i>This is an empty plan, what did you expect on the PDF?</i>'), styleSheet['Normal']
        )

    # Add site logo
    elements.append(get_logo())
    elements.append(Spacer(10 * cm, 0.5 * cm))

    # Set the title (if available)
    if plan.description:
        p = Paragraph(
            '<para align="center"><strong>%(description)s</strong></para>'
            % {'description': plan.description},
            styleSheet['HeaderBold'],
        )
        elements.append(p)

        # Filler
        elements.append(Spacer(10 * cm, 1.5 * cm))

    # append the table to the document
    elements.append(t)
    elements.append(Paragraph('<para>&nbsp;</para>', styleSheet['Normal']))

    # Create table with nutritional calculations
    data = []
    data.append(
        [
            Paragraph(
                f'<para align="center">{_("Nutritional data")}</para>',
                styleSheet['SubHeaderBlack'],
            )
        ]
    )
    data.append(
        [
            Paragraph(_('Macronutrients'), styleSheet['Normal']),
            Paragraph(_('Total'), styleSheet['Normal']),
            Paragraph(_('Percent of energy'), styleSheet['Normal']),
            Paragraph(_('g per body kg'), styleSheet['Normal']),
        ]
    )
    data.append(
        [
            Paragraph(_('Energy'), styleSheet['Normal']),
            Paragraph(str(plan_data['total'].energy), styleSheet['Normal']),
        ]
    )
    data.append(
        [
            Paragraph(_('Protein'), styleSheet['Normal']),
            Paragraph(str(plan_data['total'].protein), styleSheet['Normal']),
            Paragraph(str(plan_data['percent']['protein']), styleSheet['Normal']),
            Paragraph(str(plan_data['per_kg']['protein']), styleSheet['Normal']),
        ]
    )
    data.append(
        [
            Paragraph(_('Carbohydrates'), styleSheet['Normal']),
            Paragraph(str(plan_data['total'].carbohydrates), styleSheet['Normal']),
            Paragraph(str(plan_data['percent']['carbohydrates']), styleSheet['Normal']),
            Paragraph(str(plan_data['per_kg']['carbohydrates']), styleSheet['Normal']),
        ]
    )
    data.append(
        [
            Paragraph('    ' + _('Sugar content in carbohydrates'), styleSheet['Normal']),
            Paragraph(str(plan_data['total'].carbohydrates_sugar), styleSheet['Normal']),
        ]
    )
    data.append(
        [
            Paragraph(_('Fat'), styleSheet['Normal']),
            Paragraph(str(plan_data['total'].fat), styleSheet['Normal']),
            Paragraph(str(plan_data['percent']['fat']), styleSheet['Normal']),
            Paragraph(str(plan_data['per_kg']['fat']), styleSheet['Normal']),
        ]
    )
    data.append(
        [
            Paragraph(_('Saturated fat content in fats'), styleSheet['Normal']),
            Paragraph(str(plan_data['total'].fat_saturated), styleSheet['Normal']),
        ]
    )
    data.append(
        [
            Paragraph(_('Fiber'), styleSheet['Normal']),
            Paragraph(str(plan_data['total'].fiber), styleSheet['Normal']),
        ]
    )
    data.append(
        [
            Paragraph(_('Sodium'), styleSheet['Normal']),
            Paragraph(str(plan_data['total'].sodium), styleSheet['Normal']),
        ]
    )

    table_style = []
    table_style.append(('BOX', (0, 0), (-1, -1), 1.25, colors.black))
    table_style.append(('GRID', (0, 0), (-1, -1), 0.40, colors.black))
    table_style.append(('SPAN', (0, 0), (-1, 0)))  # Title
    table_style.append(('SPAN', (1, 2), (-1, 2)))  # Energy
    table_style.append(('BACKGROUND', (0, 3), (-1, 3), row_color))  # Protein
    table_style.append(('BACKGROUND', (0, 4), (-1, 4), row_color))  # Carbohydrates
    table_style.append(('SPAN', (1, 5), (-1, 5)))  # Sugar
    table_style.append(('LEFTPADDING', (0, 5), (0, 5), 15))
    table_style.append(('BACKGROUND', (0, 6), (-1, 6), row_color))  # Fats
    table_style.append(('SPAN', (1, 7), (-1, 7)))  # Saturated fats
    table_style.append(('LEFTPADDING', (0, 7), (0, 7), 15))
    table_style.append(('SPAN', (1, 8), (-1, 8)))  # Fiber
    table_style.append(('SPAN', (1, 9), (-1, 9)))  # Sodium
    t = Table(data, style=table_style)
    t._argW[0] = 6 * cm
    elements.append(t)

    # Footer, date and info
    elements.append(Spacer(10 * cm, 0.5 * cm))
    elements.append(render_footer(request.build_absolute_uri(plan.get_absolute_url())))
    doc.build(elements)

    response['Content-Disposition'] = 'attachment; filename=nutritional-plan.pdf'
    response['Content-Length'] = len(response.content)
    return response<|MERGE_RESOLUTION|>--- conflicted
+++ resolved
@@ -42,15 +42,11 @@
 
 # wger
 from wger.nutrition.consts import MEALITEM_WEIGHT_GRAM
-<<<<<<< HEAD
-from wger.nutrition.models import NutritionPlan
-=======
 from wger.nutrition.models import (
     Meal,
     MealItem,
     NutritionPlan,
 )
->>>>>>> 09969690
 from wger.utils.pdf import (
     get_logo,
     header_colour,

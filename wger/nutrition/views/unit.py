--- conflicted
+++ resolved
@@ -53,13 +53,8 @@
 # ************************
 
 
-<<<<<<< HEAD
 class WeightUnitListView(PermissionRequiredMixin, ListView):
-    '''
-=======
-class WeightUnitListView(PermissionRequiredMixin, UAAwareViewMixin, ListView):
     """
->>>>>>> 319e2633
     Generic view to list all weight units
     """
 

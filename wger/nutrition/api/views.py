# -*- coding: utf-8 -*-

# This file is part of wger Workout Manager.
#
# wger Workout Manager is free software: you can redistribute it and/or modify
# it under the terms of the GNU Affero General Public License as published by
# the Free Software Foundation, either version 3 of the License, or
# (at your option) any later version.
#
# wger Workout Manager is distributed in the hope that it will be useful,
# but WITHOUT ANY WARRANTY; without even the implied warranty of
# MERCHANTABILITY or FITNESS FOR A PARTICULAR PURPOSE.  See the
# GNU General Public License for more details.
#
# You should have received a copy of the GNU Affero General Public License
# along with Workout Manager.  If not, see <http://www.gnu.org/licenses/>.

# Standard Library
import logging
from dataclasses import asdict

# Django
from django.conf import settings
from django.utils.decorators import method_decorator
from django.views.decorators.cache import cache_page

# Third Party
from drf_spectacular.types import OpenApiTypes
from drf_spectacular.utils import (
    OpenApiParameter,
    extend_schema,
    inline_serializer,
)
from easy_thumbnails.alias import aliases
from easy_thumbnails.files import get_thumbnailer
from rest_framework import viewsets
from rest_framework.decorators import (
    action,
    api_view,
)
from rest_framework.fields import (
    CharField,
    IntegerField,
)
from rest_framework.response import Response

# wger
from wger.nutrition.api.filtersets import (
    IngredientFilterSet,
    LogItemFilterSet,
)
from wger.nutrition.api.serializers import (
    IngredientImageSerializer,
    IngredientInfoSerializer,
    IngredientSerializer,
    IngredientWeightUnitSerializer,
    LogItemSerializer,
    MealItemSerializer,
    MealSerializer,
    NutritionalValuesSerializer,
    NutritionPlanInfoSerializer,
    NutritionPlanSerializer,
    WeightUnitSerializer,
)
from wger.nutrition.forms import UnitChooserForm
from wger.nutrition.models import (
    Image,
    Ingredient,
    IngredientWeightUnit,
    LogItem,
    Meal,
    MealItem,
    NutritionPlan,
    WeightUnit,
)
from wger.utils.constants import ENGLISH_SHORT_NAME
from wger.utils.language import load_language
from wger.utils.viewsets import WgerOwnerObjectModelViewSet


logger = logging.getLogger(__name__)


class IngredientViewSet(viewsets.ReadOnlyModelViewSet):
    """
    API endpoint for ingredient objects. For a read-only endpoint with all
    the information of an ingredient, see /api/v2/ingredientinfo/
    """
    serializer_class = IngredientSerializer
    ordering_fields = '__all__'
    filterset_class = IngredientFilterSet

    @method_decorator(cache_page(settings.WGER_SETTINGS['EXERCISE_CACHE_TTL']))
    def list(self, request, *args, **kwargs):
        return super().list(request, *args, **kwargs)

    def get_queryset(self):
        """H"""
        qs = Ingredient.objects.accepted()

        code = self.request.query_params.get('code')
        if not code:
            return qs

        qs = qs.filter(code=code)
        if qs.count() == 0:
            logger.debug('code not found locally, fetching code from off')
            Ingredient.fetch_ingredient_from_off(code)

        return qs

    @action(detail=True)
    def get_values(self, request, pk):
        """
        Calculates the nutritional values for current ingredient and
        the given amount and unit.

        This function basically just performs a multiplication (in the model), and
        is a candidate to be moved to pure AJAX calls, however doing it like this
        keeps the logic nicely hidden and respects the DRY principle.
        """

        result = {
            'energy': 0,
            'protein': 0,
            'carbohydrates': 0,
            'carbohydrates_sugar': 0,
            'fat': 0,
            'fat_saturated': 0,
            'fibres': 0,
            'sodium': 0,
            'errors': []
        }
        ingredient = self.get_object()

        form = UnitChooserForm(request.GET)

        if form.is_valid():

            # Create a temporary MealItem object
            if form.cleaned_data['unit']:
                unit_id = form.cleaned_data['unit'].id
            else:
                unit_id = None

            item = MealItem()
            item.ingredient = ingredient
            item.weight_unit_id = unit_id
            item.amount = form.cleaned_data['amount']

            result = item.get_nutritional_values().to_dict
        else:
            result['errors'] = form.errors

        return Response(result)


class IngredientInfoViewSet(IngredientViewSet):
    """
    Read-only info API endpoint for ingredient objects. Returns nested data
    structures for more easy parsing.
    """
    serializer_class = IngredientInfoSerializer


@extend_schema(
    parameters=[
        OpenApiParameter(
            'term',
            OpenApiTypes.STR,
            OpenApiParameter.QUERY,
            description='The name of the ingredient to search"',
            required=True,
        ),
        OpenApiParameter(
            'language',
            OpenApiTypes.STR,
            OpenApiParameter.QUERY,
            description='Comma separated list of language codes to search',
            required=True,
        ),
    ],
    responses={
        200:
        inline_serializer(
            name='IngredientSearchResponse',
            fields={
                'value':
                CharField(),
                'data':
                inline_serializer(
                    name='IngredientSearchItemResponse',
                    fields={
                        'id': IntegerField(),
                        'name': CharField(),
                        'category': CharField(),
                        'image': CharField(),
                        'image_thumbnail': CharField()
                    }
                )
            }
        )
    },
)
@api_view(['GET'])
def search(request):
    """
    Searches for ingredients.

    This format is currently used by the ingredient search autocompleter
    """
    term = request.GET.get('term', None)
<<<<<<< HEAD
=======
    language_codes = request.GET.get('language', ENGLISH_SHORT_NAME)
>>>>>>> 8c323c1c
    results = []
    json_response = {}

    if not term:
        return Response(json_response)

<<<<<<< HEAD
    requested_language = request.GET.get('language', None)
    language = load_language(requested_language)
    ingredients = Ingredient.objects.filter(
        search_column=term,
        language=language,
=======
    languages = [load_language(l) for l in language_codes.split(',')]
    ingredients = Ingredient.objects.filter(
        name__icontains=term,
        language__in=languages,
>>>>>>> 8c323c1c
        status=Ingredient.STATUS_ACCEPTED,
    )[:100]

    for ingredient in ingredients:
        if hasattr(ingredient, 'image'):
            image_obj = ingredient.image
            image = image_obj.image.url
            t = get_thumbnailer(image_obj.image)
            thumbnail = t.get_thumbnail(aliases.get('micro_cropped')).url
        else:
            ingredient.get_image(request)
            image = None
            thumbnail = None

        ingredient_json = {
            'value': ingredient.name,
            'data': {
                'id': ingredient.id,
                'name': ingredient.name,
                'image': image,
                'image_thumbnail': thumbnail
            }
        }
        results.append(ingredient_json)
    json_response['suggestions'] = results

    return Response(json_response)


class ImageViewSet(viewsets.ReadOnlyModelViewSet):
    """
    API endpoint for ingredient images
    """
    queryset = Image.objects.all()
    serializer_class = IngredientImageSerializer
    ordering_fields = '__all__'
    filterset_fields = ('uuid', 'ingredient_id', 'ingredient__uuid')

    @method_decorator(cache_page(settings.WGER_SETTINGS['EXERCISE_CACHE_TTL']))
    def dispatch(self, request, *args, **kwargs):
        return super().dispatch(request, *args, **kwargs)


class WeightUnitViewSet(viewsets.ReadOnlyModelViewSet):
    """
    API endpoint for weight unit objects
    """
    queryset = WeightUnit.objects.all()
    serializer_class = WeightUnitSerializer
    ordering_fields = '__all__'
    filterset_fields = ('language', 'name')


class IngredientWeightUnitViewSet(viewsets.ReadOnlyModelViewSet):
    """
    API endpoint for many-to-many table ingredient-weight unit objects
    """
    queryset = IngredientWeightUnit.objects.all()
    serializer_class = IngredientWeightUnitSerializer
    ordering_fields = '__all__'
    filterset_fields = (
        'amount',
        'gram',
        'ingredient',
        'unit',
    )


class NutritionPlanViewSet(viewsets.ModelViewSet):
    """
    API endpoint for nutrition plan objects. For a read-only endpoint with all
    the information of nutritional plan(s), see /api/v2/nutritionplaninfo/
    """
    serializer_class = NutritionPlanSerializer
    is_private = True
    ordering_fields = '__all__'
    filterset_fields = (
        'creation_date',
        'description',
        'has_goal_calories',
    )

    def get_queryset(self):
        """
        Only allow access to appropriate objects
        """
        # REST API generation
        if getattr(self, "swagger_fake_view", False):
            return NutritionPlan.objects.none()

        return NutritionPlan.objects.filter(user=self.request.user)

    def perform_create(self, serializer):
        """
        Set the owner
        """
        serializer.save(user=self.request.user)

    @action(detail=True)
    def nutritional_values(self, request, pk):
        """
        Return an overview of the nutritional plan's values
        """
        serializer = NutritionalValuesSerializer(
            NutritionPlan.objects.get(pk=pk).get_nutritional_values()['total'],
        )
        return Response(serializer.data)


class NutritionPlanInfoViewSet(NutritionPlanViewSet):
    """
    Read-only info API endpoint for nutrition plan objects. Returns nested data
    structures for more easy parsing.
    """
    serializer_class = NutritionPlanInfoSerializer


class MealViewSet(WgerOwnerObjectModelViewSet):
    """
    API endpoint for meal objects
    """
    serializer_class = MealSerializer
    is_private = True
    ordering_fields = '__all__'
    filterset_fields = (
        'order',
        'plan',
        'time',
    )

    def get_queryset(self):
        """
        Only allow access to appropriate objects
        """
        # REST API generation
        if getattr(self, "swagger_fake_view", False):
            return Meal.objects.none()

        return Meal.objects.filter(plan__user=self.request.user)

    def perform_create(self, serializer):
        """
        Set the order
        """
        serializer.save(order=1)

    def get_owner_objects(self):
        """
        Return objects to check for ownership permission
        """
        return [(NutritionPlan, 'plan')]

    @action(detail=True)
    def nutritional_values(self, request, pk):
        """
        Return an overview of the nutritional plan's values
        """
        serializer = NutritionalValuesSerializer(Meal.objects.get(pk=pk).get_nutritional_values())
        return Response(serializer.data)


class MealItemViewSet(WgerOwnerObjectModelViewSet):
    """
    API endpoint for meal item objects
    """
    serializer_class = MealItemSerializer
    is_private = True
    ordering_fields = '__all__'
    filterset_fields = (
        'amount',
        'ingredient',
        'meal',
        'order',
        'weight_unit',
    )

    def get_queryset(self):
        """
        Only allow access to appropriate objects
        """
        # REST API generation
        if getattr(self, "swagger_fake_view", False):
            return MealItem.objects.none()

        return MealItem.objects.filter(meal__plan__user=self.request.user)

    def perform_create(self, serializer):
        """
        Set the order
        """
        serializer.save(order=1)

    def get_owner_objects(self):
        """
        Return objects to check for ownership permission
        """
        return [(Meal, 'meal')]

    @action(detail=True)
    def nutritional_values(self, request, pk):
        """
        Return an overview of the nutritional plan's values
        """
        return Response(MealItem.objects.get(pk=pk).get_nutritional_values())


class LogItemViewSet(WgerOwnerObjectModelViewSet):
    """
    API endpoint for a meal log item
    """

    serializer_class = LogItemSerializer
    is_private = True
    ordering_fields = '__all__'
    filterset_class = LogItemFilterSet

    def get_queryset(self):
        """
        Only allow access to appropriate objects
        """
        # REST API generation
        if getattr(self, "swagger_fake_view", False):
            return LogItem.objects.none()

        return LogItem.objects.select_related('plan').filter(plan__user=self.request.user)

    def get_owner_objects(self):
        """
        Return objects to check for ownership permission
        """
        return [(NutritionPlan, 'plan'), (Meal, 'meal')]

    @action(detail=True)
    def nutritional_values(self, request, pk):
        """
        Return an overview of the nutritional plan's values
        """
        return Response(
            LogItem.objects.get(pk=pk, plan__user=self.request.user).get_nutritional_values()
        )<|MERGE_RESOLUTION|>--- conflicted
+++ resolved
@@ -18,11 +18,13 @@
 # Standard Library
 import logging
 from dataclasses import asdict
+import datetime
 
 # Django
 from django.conf import settings
 from django.utils.decorators import method_decorator
 from django.views.decorators.cache import cache_page
+from django.shortcuts import get_object_or_404
 
 # Third Party
 from drf_spectacular.types import OpenApiTypes
@@ -210,28 +212,17 @@
     This format is currently used by the ingredient search autocompleter
     """
     term = request.GET.get('term', None)
-<<<<<<< HEAD
-=======
     language_codes = request.GET.get('language', ENGLISH_SHORT_NAME)
->>>>>>> 8c323c1c
     results = []
     json_response = {}
 
     if not term:
         return Response(json_response)
 
-<<<<<<< HEAD
-    requested_language = request.GET.get('language', None)
-    language = load_language(requested_language)
+    languages = [load_language(l) for l in language_codes.split(',')]
     ingredients = Ingredient.objects.filter(
         search_column=term,
-        language=language,
-=======
-    languages = [load_language(l) for l in language_codes.split(',')]
-    ingredients = Ingredient.objects.filter(
-        name__icontains=term,
         language__in=languages,
->>>>>>> 8c323c1c
         status=Ingredient.STATUS_ACCEPTED,
     )[:100]
 

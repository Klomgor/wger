--- conflicted
+++ resolved
@@ -14,14 +14,7 @@
 
 # Standard Library
 import logging
-<<<<<<< HEAD
-=======
 import os
-from collections import Counter
-
-# Django
-from django.core.management.base import BaseCommand
->>>>>>> f5fcae97
 
 # wger
 from wger.core.models import Language
@@ -42,29 +35,8 @@
 
     help = 'Import an Open Food Facts dump. Please consult extras/docker/open-food-facts'
 
-<<<<<<< HEAD
-    def handle(self, **options):
-=======
     def add_arguments(self, parser):
-        parser.add_argument(
-            '--set-mode',
-            action='store',
-            default=10,
-            dest='mode',
-            type=str,
-            help='Script mode, "insert" or "update". Insert will insert the ingredients as new '
-            'entries in the database, while update will try to update them if they are '
-            'already present. Default: insert'
-        )
-        parser.add_argument(
-            '--completeness',
-            action='store',
-            default=0.7,
-            dest='completeness',
-            type=float,
-            help='Completeness threshold for importing the products. Products in OFF have '
-            'completeness score that ranges from 0 to 1.1. Default: 0.7'
-        )
+        super().add_arguments(parser)
 
         parser.add_argument(
             '--jsonl',
@@ -74,21 +46,7 @@
             help='Use the JSONL dump of the Open Food Facts database.'
             '(this option does not require mongo)'
         )
-    
-    def products_mongo(self,filterdict):
-        """returns a mongo iterator with filtered prodcuts"""
->>>>>>> f5fcae97
-        try:
-            # Third Party
-            from pymongo import MongoClient
-        except ImportError:
-            self.stdout.write('Please install pymongo, `pip install pymongo`')
-            return
 
-        client = MongoClient('mongodb://off:off-wger@127.0.0.1', port=27017)
-        db = client.admin
-        return db.products.find(filterdict)
-    
     def products_jsonl(self,languages,completeness):
         import json
         import requests
@@ -118,11 +76,13 @@
                     self.stdout.write(f' Error parsing and/or filtering  json record, skipping')
                     continue
 
-                    
-
-         
     def handle(self, **options):
-
+        try:
+            # Third Party
+            from pymongo import MongoClient
+        except ImportError:
+            self.stdout.write('Please install pymongo, `pip install pymongo`')
+            return
 
         if options['mode'] == 'insert':
             self.mode = Mode.INSERT
@@ -131,84 +91,19 @@
         self.stdout.write(f' - {self.mode}')
         self.stdout.write('')
 
+        client = MongoClient('mongodb://off:off-wger@127.0.0.1', port=27017)
+        db = client.admin
 
-<<<<<<< HEAD
         languages = {lang.short_name: lang.pk for lang in Language.objects.all()}
 
         for product in db.products.find({'lang': {'$in': list(languages.keys())}}):
-=======
-        languages = {l.short_name: l.pk for l in Language.objects.all()}
-
-        bulk_update_bucket = []
-        counter = Counter()
-        if options['usejsonl']:
-            products=self.products_jsonl(languages=list(languages.keys()),completeness=self.completeness)
-        else:
-            filterdict={
-                'lang': {
-                    "$in": list(languages.keys())
-                },
-                'completeness': {
-                    "$gt": self.completeness
-                }
-                }
-            products=self.products_mongo(filterdict)
-
-        for product in products:
->>>>>>> f5fcae97
             try:
                 ingredient_data = extract_info_from_off(product, languages[product['lang']])
             except KeyError as e:
                 # self.stdout.write(f'--> KeyError while extracting info from OFF: {e}')
                 # self.stdout.write(repr(e))
                 # pprint(product)
-<<<<<<< HEAD
                 self.counter['skipped'] += 1
-=======
-                # self.stdout.write(f'--> Product: {product}')
-                counter['skipped'] += 1
-                continue
-
-            # Some products have no name or name is too long, skipping
-            if not ingredient_data.name:
-                # self.stdout.write('--> Ingredient has no name field')
-                counter['skipped'] += 1
-                continue
-
-            if not ingredient_data.common_name:
-                # self.stdout.write('--> Ingredient has no common name field')
-                counter['skipped'] += 1
-                continue
-
-            #
-            # Add entries as new products
-            if self.mode == Mode.INSERT:
-                bulk_update_bucket.append(Ingredient(**ingredient_data.dict()))
-                if len(bulk_update_bucket) > self.bulk_size:
-                    try:
-                        Ingredient.objects.bulk_create(bulk_update_bucket)
-                        self.stdout.write('***** Bulk adding products *****')
-                    except Exception as e:
-                        self.stdout.write(
-                            '--> Error while saving the product bucket. Saving individually'
-                        )
-                        self.stdout.write(str(e))
-
-                        # Try saving the ingredients individually as most will be correct
-                        for ingredient in bulk_update_bucket:
-                            try:
-                                ingredient.save()
-
-                            # ¯\_(ツ)_/¯
-                            except Exception as e:
-                                self.stdout.write('--> Error while saving the product individually')
-                                self.stdout.write(str(e))
-
-                    counter['new'] += self.bulk_size
-                    bulk_update_bucket = []
-
-            # Update existing entries
->>>>>>> f5fcae97
             else:
                 self.handle_data(ingredient_data)
 

--- conflicted
+++ resolved
@@ -11,6 +11,15 @@
 # GNU General Public License for more details.
 #
 # You should have received a copy of the GNU Affero General Public License
+
+# Django
+from django.conf import settings
+from django.core.exceptions import ValidationError
+from django.core.management.base import (
+    BaseCommand,
+    CommandError,
+)
+from django.core.validators import URLValidator
 
 # wger
 from wger.core.api.min_server_version import check_min_server_version
@@ -26,22 +35,9 @@
 
     help = """Synchronizes ingredient data from a wger instance to the local database"""
 
-<<<<<<< HEAD
-    def handle(self, **options):
-        super().handle(**options)
+    def add_arguments(self, parser):
+        super().add_arguments(parser)
 
-        remote_url = options['remote_url']
-        check_min_server_version(remote_url)
-=======
-    def add_arguments(self, parser):
-        parser.add_argument(
-            '--remote-url',
-            action='store',
-            dest='remote_url',
-            default=settings.WGER_SETTINGS['WGER_INSTANCE'],
-            help=f'Remote URL to fetch the ingredients from (default: WGER_SETTINGS'
-            f'["WGER_INSTANCE"] - {settings.WGER_SETTINGS["WGER_INSTANCE"]})',
-        )
         parser.add_argument(
             '-l',
             '--languages',
@@ -52,15 +48,12 @@
         )
 
     def handle(self, **options):
+        super().handle(**options)
+
         remote_url = options['remote_url']
         languages = options['languages']
 
-        try:
-            val = URLValidator()
-            val(remote_url)
-            self.remote_url = remote_url
-        except ValidationError:
-            raise CommandError('Please enter a valid URL')
+        check_min_server_version(remote_url)
         try:
             self.languages = languages
             if self.languages is not None:
@@ -68,6 +61,6 @@
                     validate_language_code(language)
         except ValidationError as e:
             raise CommandError('\n'.join([str(arg) for arg in e.args if arg is not None]))
->>>>>>> b854f2d2
+
 
         sync_ingredients(self.stdout.write, self.remote_url, self.languages, self.style.SUCCESS)
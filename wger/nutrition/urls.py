# -*- coding: utf-8 -*-

# This file is part of wger Workout Manager.
#
# wger Workout Manager is free software: you can redistribute it and/or modify
# it under the terms of the GNU Affero General Public License as published by
# the Free Software Foundation, either version 3 of the License, or
# (at your option) any later version.
#
# wger Workout Manager is distributed in the hope that it will be useful,
# but WITHOUT ANY WARRANTY; without even the implied warranty of
# MERCHANTABILITY or FITNESS FOR A PARTICULAR PURPOSE.  See the
# GNU General Public License for more details.
#
# You should have received a copy of the GNU Affero General Public License
# along with Workout Manager.  If not, see <http://www.gnu.org/licenses/>.

# Django
from django.conf.urls import include
from django.contrib.auth.decorators import login_required
from django.urls import (
    path,
    re_path,
)

# wger
from wger.core.views.react import ReactView
from wger.nutrition.views import (
    bmi,
    calculator,
    ingredient,
    plan,
    unit,
    unit_ingredient,
)

# sub patterns for nutritional plans
patterns_plan = [
    path(
        'overview/',
        ReactView.as_view(login_required=True),
        name='overview',
    ),
    path(
        '<int:id>/view/',
        ReactView.as_view(login_required=True),
        name='view',
    ),
    path(
        '<int:pk>/copy/',
        plan.copy,
        name='copy',
    ),
    re_path(
        r'^(?P<id>\d+)/pdf/(?P<uidb64>[0-9A-Za-z_\-]+)/(?P<token>[0-9A-Za-z]{1,13}-[0-9A-Za-z]{1,33})',
        plan.export_pdf,
        name='export-pdf',
    ),
    path(
        '<int:id>/pdf/',
        plan.export_pdf,
        name='export-pdf',
    ),
]

# sub patterns for ingredient
patterns_ingredient = [
    path(
        '<int:pk>/delete/',
        ingredient.IngredientDeleteView.as_view(),
        name='delete',
    ),
    path(
        '<int:pk>/edit/',
        ingredient.IngredientEditView.as_view(),
        name='edit',
    ),
    path(
        'add/',
        login_required(ingredient.IngredientCreateView.as_view()),
        name='add',
    ),
    path(
        'overview/',
        ingredient.IngredientListView.as_view(),
        name='list',
    ),
    path(
        'pending/',
        ingredient.PendingIngredientListView.as_view(),
        name='pending',
    ),
    path(
        '<int:pk>/accept/',
        ingredient.accept,
        name='accept',
    ),
    path(
        '<int:pk>/decline/',
        ingredient.decline,
        name='decline',
    ),
    path(
        '<int:pk>/view/',
        ingredient.view,
        name='view',
    ),
    path(
        '<int:pk>/view/<slug:slug>/',
        ingredient.view,
        name='view',
    ),
]

# sub patterns for weight units
patterns_weight_unit = [
    path(
        'list/',
        unit.WeightUnitListView.as_view(),
        name='list',
    ),
    path(
        'add/',
        unit.WeightUnitCreateView.as_view(),
        name='add',
    ),
    path(
        '<int:pk>/delete/',
        unit.WeightUnitDeleteView.as_view(),
        name='delete',
    ),
    path(
        '<int:pk>/edit/',
        unit.WeightUnitUpdateView.as_view(),
        name='edit',
    ),
]

# sub patterns for weight units / ingredient cross table
patterns_unit_ingredient = [
    path(
        'add/<int:ingredient_pk>/',
        unit_ingredient.WeightUnitIngredientCreateView.as_view(),
        name='add',
    ),
    path(
        '<int:pk>/edit/',
        unit_ingredient.WeightUnitIngredientUpdateView.as_view(),
        name='edit',
    ),
    path(
        '<int:pk>/delete/',
        unit_ingredient.WeightUnitIngredientDeleteView.as_view(),
        name='delete',
    ),
]

# sub patterns for BMI calculator
patterns_bmi = [
    path(
        '',
        bmi.view,
        name='view',
    ),
    path(
        'calculate',
        bmi.calculate,
        name='calculate',
    ),
    path(
        'chart-data',
        bmi.chart_data,
        name='chart-data',
    ),  # JS
]

# sub patterns for calories calculator
patterns_calories = [
    path(
        '',
        calculator.view,
        name='view',
    ),
    path(
        'bmr',
        calculator.calculate_bmr,
        name='bmr',
    ),
    path(
        'activities',
        calculator.calculate_activities,
        name='activities',
    ),  # JS
]

<<<<<<< HEAD
# sub patterns for calories dairy
patterns_diary = [
    path(
        '<int:pk>',
        ReactView.as_view(login_required=True),
        name='overview',
    ),
    re_path(
        r'^(?P<pk>\d+)/(?P<year>\d{4})-(?P<month>\d{1,2})-(?P<day>\d{1,2})$',
        log.detail,
        name='detail',
    ),
    path(
        'entry/<int:pk>/delete',
        log.LogDeleteView.as_view(),
        name='delete',
    ),
    path(
        'plan/<int:plan_pk>/add',
        log.LogCreateView.as_view(),
        name='add',
    ),
    path(
        'log-meal/<int:meal_pk>',
        log.log_meal,
        name='log_meal',
    ),
    path(
        'log-plan/<int:plan_pk>',
        log.log_plan,
        name='log_plan',
    )
]

=======
>>>>>>> bf84232e
urlpatterns = [
    path('', include(
        (patterns_plan, "plan"),
        namespace="plan",
    )),
    path('ingredient/', include(
        (patterns_ingredient, "ingredient"),
        namespace="ingredient",
    )),
    path('unit/', include(
        (patterns_weight_unit, "weight_unit"),
        namespace="weight_unit",
    )),
    path(
        'unit-to-ingredient/',
        include(
            (patterns_unit_ingredient, "unit_ingredient"),
            namespace="unit_ingredient",
        )
    ),
    path('calculator/bmi/', include(
        (patterns_bmi, "bmi"),
        namespace="bmi",
    )),
    path('calculator/calories/', include(
        (patterns_calories, "calories"),
        namespace="calories",
    )),
]<|MERGE_RESOLUTION|>--- conflicted
+++ resolved
@@ -193,43 +193,6 @@
     ),  # JS
 ]
 
-<<<<<<< HEAD
-# sub patterns for calories dairy
-patterns_diary = [
-    path(
-        '<int:pk>',
-        ReactView.as_view(login_required=True),
-        name='overview',
-    ),
-    re_path(
-        r'^(?P<pk>\d+)/(?P<year>\d{4})-(?P<month>\d{1,2})-(?P<day>\d{1,2})$',
-        log.detail,
-        name='detail',
-    ),
-    path(
-        'entry/<int:pk>/delete',
-        log.LogDeleteView.as_view(),
-        name='delete',
-    ),
-    path(
-        'plan/<int:plan_pk>/add',
-        log.LogCreateView.as_view(),
-        name='add',
-    ),
-    path(
-        'log-meal/<int:meal_pk>',
-        log.log_meal,
-        name='log_meal',
-    ),
-    path(
-        'log-plan/<int:plan_pk>',
-        log.log_plan,
-        name='log_plan',
-    )
-]
-
-=======
->>>>>>> bf84232e
 urlpatterns = [
     path('', include(
         (patterns_plan, "plan"),

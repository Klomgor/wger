# -*- coding: utf-8 -*-

# This file is part of wger Workout Manager.
#
# wger Workout Manager is free software: you can redistribute it and/or modify
# it under the terms of the GNU Affero General Public License as published by
# the Free Software Foundation, either version 3 of the License, or
# (at your option) any later version.
#
# wger Workout Manager is distributed in the hope that it will be useful,
# but WITHOUT ANY WARRANTY; without even the implied warranty of
# MERCHANTABILITY or FITNESS FOR A PARTICULAR PURPOSE.  See the
# GNU General Public License for more details.
#
# You should have received a copy of the GNU Affero General Public License

# Standard Library
import csv
import logging

# Django
from django.contrib.auth.decorators import login_required
from django.http import (
    HttpResponse,
    HttpResponseRedirect,
)
from django.urls import reverse
from django.utils.translation import gettext as _

# Third Party
from formtools.preview import FormPreview

# wger
<<<<<<< HEAD
from wger.utils.generic_views import (
    WgerDeleteMixin,
    WgerFormMixin,
)
=======
>>>>>>> 10ae2237
from wger.weight import helpers
from wger.weight.models import WeightEntry


logger = logging.getLogger(__name__)


@login_required
def export_csv(request):
    """
    Exports the saved weight data as a CSV file
    """

    # Prepare the response headers
    response = HttpResponse(content_type='text/csv')

    # Convert all weight data to CSV
    writer = csv.writer(response)

    weights = WeightEntry.objects.filter(user=request.user)
    writer.writerow([_('Date'), _('Weight')])

    for entry in weights:
        writer.writerow([entry.date, entry.weight])

    # Send the data to the browser
    response['Content-Disposition'] = 'attachment; filename=Weightdata.csv'
    response['Content-Length'] = len(response.content)
    return response


class WeightCsvImportFormPreview(FormPreview):
    preview_template = 'import_csv_preview.html'
    form_template = 'import_csv_form.html'

    def get_context(self, request, form):
        """
        Context for template rendering.
        """

        return {
            'form': form,
            'stage_field': self.unused_name('stage'),
            'state': self.state,
        }

    def process_preview(self, request, form, context):
        context['weight_list'], context['error_list'] = helpers.parse_weight_csv(
            request, form.cleaned_data
        )
        return context

    def done(self, request, cleaned_data):
        weight_list, error_list = helpers.parse_weight_csv(request, cleaned_data)
        WeightEntry.objects.bulk_create(weight_list)
        return HttpResponseRedirect(reverse('weight:overview'))<|MERGE_RESOLUTION|>--- conflicted
+++ resolved
@@ -31,13 +31,6 @@
 from formtools.preview import FormPreview
 
 # wger
-<<<<<<< HEAD
-from wger.utils.generic_views import (
-    WgerDeleteMixin,
-    WgerFormMixin,
-)
-=======
->>>>>>> 10ae2237
 from wger.weight import helpers
 from wger.weight.models import WeightEntry
 

{% extends "base.html" %}
{% load i18n %}
{% load staticfiles %}
{% load wger_extras %}


{% block title %}{% trans "Changelog" %}{% endblock %}

{% block content %}
<h3>1.7 - IN DEVELOPMENT</h3>
<h4>2015-XX-XX</h4>

<ul>
    <li>
        Allow login with username or email
        <a href="https://github.com/rolandgeider/wger/issues/164">#164</a>
    </li>
    <li>
        Fix problem with datepicker
        <a href="https://github.com/rolandgeider/wger/issues/192">#192</a>
    </li>
    <li>
<<<<<<< HEAD
        Vastly reduce the number of database queries in gym member list
        <a href="https://github.com/rolandgeider/wger/issues/144">#144</a>
=======
        Docker images for easier installation
        <a href="https://github.com/rolandgeider/wger/issues/181">#181</a>
>>>>>>> 342bf1c7
    </li>
    <li>
        Use hostname for submitted exercises
        <a href="https://github.com/rolandgeider/wger/issues/159">#159</a>
    </li>
    <li>
        Download js libraries with bowerjs
        <a href="https://github.com/rolandgeider/wger/issues/126">#126</a>
    </li>
    <li>
        Improved and more flexible management commands
        <a href="https://github.com/rolandgeider/wger/issues/184">#184</a>
    </li>
    <li>
         Fixed problems when building and installing the application on Windows
        <a href="https://github.com/rolandgeider/wger/issues/197">#197</a>
    </li>
    <li>
        Other improvements and bugfixes
        <a href="https://github.com/rolandgeider/wger/issues/206">#206</a>
        <a href="https://github.com/rolandgeider/wger/issues/202">#202</a>
        <a href="https://github.com/rolandgeider/wger/issues/190">#190</a>
        <a href="https://github.com/rolandgeider/wger/issues/194">#194</a>
        <a href="https://github.com/rolandgeider/wger/issues/185">#185</a>
        <a href="https://github.com/rolandgeider/wger/issues/178">#179</a>
        <a href="https://github.com/rolandgeider/wger/issues/150">#150</a>
    </li>
</ul>


<h3>1.6.1</h3>
<h4>2015-07-25</h4>

<ul>
    <li>
        Bugfix release
    </li>
</ul>


<h3>1.6</h3>
<h4>2015-07-25</h4>

<ul>
    <li>
        New translation: Greek (many thanks to Mark Nicolaou!)
    </li>
    <li>
        Save planed weight along with the repetitions
        <a href="https://github.com/rolandgeider/wger/issues/119">#119</a>
    </li>
    <li>
        Improvements to the workout calendar
        <a href="https://github.com/rolandgeider/wger/issues/98">#98</a>
    </li>
    <li>
        Allow external access to workouts and other pages to allow for sharing
        <a href="https://github.com/rolandgeider/wger/issues/102">#102</a>
        <a href="https://github.com/rolandgeider/wger/issues/124">#124</a>
    </li>
    <li>
        Email reminder to regularly enter (body) weight entries
        <a href="https://github.com/rolandgeider/wger/issues/115">#115</a>
    </li>
    <li>
        Allow users to submit corrections to exercises
    </li>
    <li>
        Add day detail view in workout calendar
        <a href="https://github.com/rolandgeider/wger/issues/103">#103</a>
    </li>
    <li>
        Fix bug where the exercises added to a superset did not remain sorted
        <a href="https://github.com/rolandgeider/wger/issues/89">#89</a>
    </li>
    <li>
        Reduce size of generated html code
        <a href="https://github.com/rolandgeider/wger/issues/125">#125</a>
    </li>
    <li>
        Allow users to copy shared workouts from others
        <a href="https://github.com/rolandgeider/wger/issues/127">#127</a>
    </li>
    <li>
        Added breadbrumbs, to make navigation easier
        <a href="https://github.com/rolandgeider/wger/issues/101">#101</a>
    </li>
    <li>
        Add option to delete workout sessions and their logs
        <a href="https://github.com/rolandgeider/wger/issues/156">#156</a>
    </li>
    <li>
        Improve installation, development and maintenance documentation
        <a href="https://github.com/rolandgeider/wger/issues/114">#114</a>
    </li>
    <li>
        Other improvements and bugfixes
        <a href="https://github.com/rolandgeider/wger/issues/99">#99</a>
        <a href="https://github.com/rolandgeider/wger/issues/100">#100</a>
        <a href="https://github.com/rolandgeider/wger/issues/106">#106</a>
        <a href="https://github.com/rolandgeider/wger/issues/108">#108</a>
        <a href="https://github.com/rolandgeider/wger/issues/110">#110</a>
        <a href="https://github.com/rolandgeider/wger/issues/117">#117</a>
        <a href="https://github.com/rolandgeider/wger/issues/118">#118</a>
        <a href="https://github.com/rolandgeider/wger/issues/128">#128</a>
        <a href="https://github.com/rolandgeider/wger/issues/131">#131</a>
        <a href="https://github.com/rolandgeider/wger/issues/135">#135</a>
        <a href="https://github.com/rolandgeider/wger/issues/145">#145</a>
        <a href="https://github.com/rolandgeider/wger/issues/155">#155</a>
    </li>
</ul>


<h3>1.5</h3>
<h4>2014-12-16</h4>

<ul>
    <li>New Translations:
        <ul>
            <li>Dutch (many thanks to David Machiels!)</li>
            <li>
                Portuguese (many thanks to Jefferson Campos! - <a href="http://jeffersoncampos.eti.br">website</a>, <a href="https://github.com/foguinhoperuca">github</a>)
                <a href="https://github.com/rolandgeider/wger/issues/97">#97</a>
            </li>
        </ul>
    </li>
    <li>
        Add support for gym management
        <a href="https://github.com/rolandgeider/wger/issues/85">#85</a>
        <ul>
            <li>Gym managers can create and manage gyms</li>
            <li>Trainers can see the gym's users and their routines</li>
        </ul>
    </li>
    <li>
        Reduce amount of CSS and JS libraries by using bootstrap as much as possible
        <a href="https://github.com/rolandgeider/wger/issues/73">#73</a>
    </li>
    <li>
        Improvements to the REST API
        <a href="https://github.com/rolandgeider/wger/issues/75">#75</a>
        <ul>
            <li>Add read-write access</li>
            <li>Add live browsing of the API with django rest framework</li>
            <li>Improve documentation</li>
            <li>/api/v1 is marked deprecated</li>
        </ul>
    </li>
    <li>Show exercise pictures in workout as well</li>
    <li>
        Detailed view of exercises and workouts in schedule
        <a href="https://github.com/rolandgeider/wger/issues/86">#86</a>
    </li>
    <li>
        Support for both metric (kg) and imperial (lb) weight units
        <a href="https://github.com/rolandgeider/wger/issues/105">#70</a>
    </li>
    <li>
        Allow the user to delete his account and data
        <a href="https://github.com/rolandgeider/wger/issues/84">#84</a>
    </li>
    <li>Add contact field to feedback form</li>
    <li>
        Cleanup translation strings
        <a href="https://github.com/rolandgeider/wger/issues/94">#94</a>
    </li>
    <li>
        Python 3 compatibility!
        <a href="https://github.com/rolandgeider/wger/issues/68">#68</a>
    </li>
    <li>
        Other improvements and bugfixes
        <a href="https://github.com/rolandgeider/wger/issues/51">#51</a>
        <a href="https://github.com/rolandgeider/wger/issues/76">#76</a>
        <a href="https://github.com/rolandgeider/wger/issues/80">#80</a>
        <a href="https://github.com/rolandgeider/wger/issues/81">#81</a>
        <a href="https://github.com/rolandgeider/wger/issues/82">#82</a>
        <a href="https://github.com/rolandgeider/wger/issues/91">#91</a>
        <a href="https://github.com/rolandgeider/wger/issues/92">#92</a>
        <a href="https://github.com/rolandgeider/wger/issues/95">#95</a>
        <a href="https://github.com/rolandgeider/wger/issues/96">#96</a>
    </li>
</ul>


<h3>1.4</h3>
<h4>2014-03-08</h4>

<ul>
    <li>Calendar view to more easily check workout logs</li>
    <li>Add "gym mode" with timer to log the workout while at the gym</li>
    <li>Add automatic email reminders for new workouts</li>
    <li>New iCal export to add workouts and schedules e.g. to google calendar</li>
    <li>New exercise overview, grouped by equipment</li>
    <li>Add possibility to write comments and rate the workout</li>
    <li>Simplify form for new exercises</li>
    <li>Alternative PDF export of workout without table for entering logs</li>
    <li>Unified way of specifying license of submitted content (exercises, etc.)</li>
</ul>


<h3>1.3</h3>
<h4>2013-11-27</h4>

<ul>
    <li>New translations
        <ul>
            <li>Bulgarian (many thanks to Lyuboslav Petrov!)</li>
            <li>Russian (many thanks to Inna!)</li>
            <li>Spanish</li>
        </ul>
    </li>
    <li>Mobile version of website</li>
    <li>Add images to the exercises</li>
    <li>Exercises now can list needed equipment (barbell, etc.)</li>
    <li>BMI calculator</li>
    <li>Daily calories calculator</li>
    <li>New management utility for languages</li>
    <li>Improved performance</li>
    <li>RESTful API</li>
</ul>


<h3>1.2</h3>
<h4>2013-05-19</h4>

<ul>
    <li>Added scheduling option for workouts.</li>
    <li>Open all parts of website to all users, this is done by a custom middleware</li>
    <li>Regular users can submit exercises and ingredients to be included in the general list</li>
    <li>Add more 'human' units to ingredients like '1 cup' or '1 slice'</li>
    <li>Add nutritional values calculator on the ingredient detail page</li>
    <li>Several bugfixes</li>
    <li>Usability improvements</li>
</ul>


<h3>1.1.1</h3>
<h4>2013-03-06</h4>

<ul>
    <li>Pin version of app django_browserid due to API changes in 0.8</li>
    <li>Fix issue with tabs on exercise overview due to API changes in JQuery</li>
</ul>

<h4>1.1</h4>
<h4>2013-02-23</h4>

<ul>
    <li>Better navigation bar</li>
    <li>Added descriptions for the exercises (German)</li>
    <li>New workout logbook, to keep track of your improvements</li>
    <li>Import your weight logs from a spreadsheet (CSV-Import)</li>
    <li>Better filtering for weight chart</li>
    <li>Muscle overview with corresponding exercises</li>
    <li>Add guest accounts by generating a temporary user</li>
    <li>Description pages about the software</li>
    <li>Easier installation process</li>
<!--    <li>Integration with Ubuntu's Unity desktop</li>-->
</ul>


<h3>1.0.3</h3>
<h4>2012-11-19</h4>

<ul>
    <li>Add option to copy (duplicate) workouts and nutritional plans</li>
    <li>Login without an account with [[https://login.persona.org/|mozilla's Persona]] (BrowserID)</li>
    <li>Better AJAX handling of the modal dialogs, less page reloads and redirects</li>
    <li>Expand the list of ingredients in German</li>
    <li>Add a pagination to ingredient list</li>
    <li>Improvements to user page:
        <ul>
            <li>Add a "reset password" link to the login page</li>
            <li>Email is now user editable</li>
        </ul>
    </li>
    <li>More natural lines in weight chart with cubic interpolation</li>
</ul>

<h3>1.0.2</h3>
<h4>2012-11-02</h4>

<ul>
    <li>Bugfix release</li>
</ul>

<h3>1.0.1</h3>
<h4>2012-11-02</h4>

<ul>
    <li>Fix issue with password change</li>
    <li>Small improvements to UI</li>
    <li>Categories editable/deletable from exercise overview page</li>
    <li>Exercise AJAX search groups by category</li>
    <li>More tests!</li>
    <li>Use generic views for editing, creating and deleting objects</li>
</ul>

<h3>1.0</h3>
<h4>2012-10-16</h4>

<p>Initial release.</p>

<ul>
    <li>Workout manager</li>
    <li>PDF output for logging progress</li>
    <li>Initial data with the most popular exercises</li>
    <li>Simple weight chart</li>
    <li>Nutrition plan manager</li>
    <li>Simple PDF output</li>
    <li>Initial data with nutritional values from the USDA</li>
</ul>

{% endblock %}<|MERGE_RESOLUTION|>--- conflicted
+++ resolved
@@ -20,13 +20,12 @@
         <a href="https://github.com/rolandgeider/wger/issues/192">#192</a>
     </li>
     <li>
-<<<<<<< HEAD
         Vastly reduce the number of database queries in gym member list
         <a href="https://github.com/rolandgeider/wger/issues/144">#144</a>
-=======
+    </li>
+    <li>
         Docker images for easier installation
         <a href="https://github.com/rolandgeider/wger/issues/181">#181</a>
->>>>>>> 342bf1c7
     </li>
     <li>
         Use hostname for submitted exercises

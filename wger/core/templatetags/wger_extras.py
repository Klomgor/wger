--- conflicted
+++ resolved
@@ -27,11 +27,8 @@
 )
 
 # wger
-<<<<<<< HEAD
-=======
 from wger.core.tests.base_testcase import get_reverse
 from wger.manager.models import Day
->>>>>>> 4a099e2c
 from wger.utils.constants import (
     PAGINATION_MAX_TOTAL_PAGES,
     PAGINATION_PAGES_AROUND_CURRENT,

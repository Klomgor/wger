--- conflicted
+++ resolved
@@ -530,13 +530,8 @@
         return context
 
 
-<<<<<<< HEAD
 class UserListView(LoginRequiredMixin, PermissionRequiredMixin, ListView):
-    '''
-=======
-class UserListView(LoginRequiredMixin, PermissionRequiredMixin, UAAwareViewMixin, ListView):
-    """
->>>>>>> 319e2633
+    """
     Overview of all users in the instance
     """
     model = User

--- conflicted
+++ resolved
@@ -591,11 +591,7 @@
             "workout_reminder": 14,
             "workout_duration": 12,
             "notification_language": 2,
-<<<<<<< HEAD
-	         "gym": 1,
-=======
 	          "gym": 1,
->>>>>>> 23a1e7be
             "weight_unit": "kg",
             "ro_access": false,
             "num_days_weight_reminder": 0,

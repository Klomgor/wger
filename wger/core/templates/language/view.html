{% extends "base.html" %}
{% load i18n static wger_extras django_bootstrap_breadcrumbs %}

{% block title %}{{ view_language }}{% endblock %}



{% block breadcrumbs %}
    {{ block.super }}

    {% breadcrumb "Languages" "core:language:overview" %}
    {% breadcrumb view_language "core:language:view" view_language.pk %}
{% endblock %}



{% block content %}
    <table class="table">
        <thead>
        <tr>
            <th>{% translate "Language short name" %}</th>
            <th>{% translate "Language full name" %}</th>
        </tr>
        </thead>
        <tbody>
        <tr>
            <td>{{ view_language.short_name }}</td>
            <td>{{ view_language.full_name }}</td>
        </tr>
        </tbody>
    </table>
{% endblock %}



{#          #}
{# Side bar #}
{#          #}
{% block sidebar %}
    <img src="{% static view_language.static_path %}"
         width="200"
         alt="{% translate view_language.full_name %}"
         title="{% translate view_language.full_name %}"
         style="border: 1px black solid">
{% endblock %}



{#         #}
{# Options #}
{#         #}
{% block options %}
    <div class="btn-group">
        <div class="btn-group">
<<<<<<< HEAD
            <button type="button" class="btn btn-primary btn-sm dropdown-toggle" data-bs-toggle="dropdown"
                    aria-haspopup="true" aria-expanded="false">
=======
            <button type="button" class="btn btn-primary btn-sm dropdown-toggle"
                    data-toggle="dropdown" aria-haspopup="true" aria-expanded="false">
>>>>>>> d844c1bc
                <span class="{% fa_class 'cog' %}"></span>
                {% translate "Options" %}
            </button>
            <div class="dropdown-menu">
<<<<<<< HEAD
                <a href="{% url 'core:language:edit' view_language.id %}" class="wger-modal-dialog dropdown-item">
=======
                <a href="{% url 'core:language:edit' view_language.id %}"
                   class="wger-modal-dialog dropdown-item">
>>>>>>> d844c1bc
                    <span class="{% fa_class 'edit' %}"></span>
                    {% translate "Edit" %}
                </a>
                <div role="separator" class="dropdown-divider"></div>
<<<<<<< HEAD
                <a href="{% url 'core:language:delete' view_language.id %}" class="wger-modal-dialog dropdown-item">
=======
                <a href="{% url 'core:language:delete' view_language.id %}"
                   class="wger-modal-dialog dropdown-item">
>>>>>>> d844c1bc
                    <span class="{% fa_class 'trash' %}"></span>
                    {% translate "Delete" %}
                </a>
            </div>
        </div>
    </div>
{% endblock %}<|MERGE_RESOLUTION|>--- conflicted
+++ resolved
@@ -52,33 +52,18 @@
 {% block options %}
     <div class="btn-group">
         <div class="btn-group">
-<<<<<<< HEAD
             <button type="button" class="btn btn-primary btn-sm dropdown-toggle" data-bs-toggle="dropdown"
                     aria-haspopup="true" aria-expanded="false">
-=======
-            <button type="button" class="btn btn-primary btn-sm dropdown-toggle"
-                    data-toggle="dropdown" aria-haspopup="true" aria-expanded="false">
->>>>>>> d844c1bc
                 <span class="{% fa_class 'cog' %}"></span>
                 {% translate "Options" %}
             </button>
             <div class="dropdown-menu">
-<<<<<<< HEAD
                 <a href="{% url 'core:language:edit' view_language.id %}" class="wger-modal-dialog dropdown-item">
-=======
-                <a href="{% url 'core:language:edit' view_language.id %}"
-                   class="wger-modal-dialog dropdown-item">
->>>>>>> d844c1bc
                     <span class="{% fa_class 'edit' %}"></span>
                     {% translate "Edit" %}
                 </a>
                 <div role="separator" class="dropdown-divider"></div>
-<<<<<<< HEAD
                 <a href="{% url 'core:language:delete' view_language.id %}" class="wger-modal-dialog dropdown-item">
-=======
-                <a href="{% url 'core:language:delete' view_language.id %}"
-                   class="wger-modal-dialog dropdown-item">
->>>>>>> d844c1bc
                     <span class="{% fa_class 'trash' %}"></span>
                     {% translate "Delete" %}
                 </a>

{% extends "base_wide.html" %}
{% load i18n staticfiles wger_extras %}

{% block title %}{% trans "Dashboard" %}{% endblock %}

{#        #}
{# Header #}
{#        #}
{% block header %}
<script src="{% static 'js/weight.js' %}"></script>
<<<<<<< HEAD
<script>
$(document).ready(function () {
    draw_nutrition_diary_chart({{ plan.pk }});
});
</script>
=======
>>>>>>> 52ae72ff
{% endblock %}



{% block content %}
{% if current_workout %}
<div class="modal fade" id="calendar-day-select-popup">
    <div class="modal-dialog">
        <div class="modal-content">
            <div class="modal-header">
                <button type="button" class="close" data-dismiss="modal" aria-hidden="true">&times;</button>
                <h4 class="modal-title">{% trans 'Add log to day' %}</h4>
            </div>
            <div class="modal-body">
                <p>{% blocktrans %}Click to add weight logs to a training
day in your current workout:{% endblocktrans %} <strong>{{current_workout}}</strong></p>

                {% for day in current_workout.day_set.all %}
                    <a href="{% url 'manager:day:log' day.pk %}" class="btn btn-block btn-default">{{day.description}}</a>
                {% endfor %}
<<<<<<< HEAD

                {% else %}
                <p>
                    <em>{% trans "No workouts found." %}</em>
                </p>
                <p>
                    <a href="{% url 'manager:workout:add' %}" class="btn btn-success btn-sm">
                        {% trans "Add workout" %}
                    </a>
                </p>
                {% endif %}
=======
>>>>>>> 52ae72ff
            </div>
        </div>
    </div>
</div>
{% endif %}

<div class="row">
    <div class="col-sm-4">
        <h4>{% trans "Workout"%}</h4>
<<<<<<< HEAD

        {% if current_workout %}
            <p>
                <a href="{{ current_workout.get_absolute_url }}">
                    {% if current_workout.comment %}
                        {{ current_workout.comment }}
                    {% else %}
                        {% trans "Workout" %}
                    {% endif %}
                </a>
            </p>
            <p>
                 – {{ current_workout.creation_date }}
            <p>

            <table class="table table-hover table-condensed">
                {% for day, exercise, is_workout in weekdays %}
                <tr>
                    <td>
                        {{ day }}
                     </td>
                    <td>
                        {% if not is_workout %}<span class="text-muted">{% endif%}
                        {{ exercise }}
                        {% if not is_workout %}</span>{% endif%}
                    </td>
                </tr>
                {% endfor %}
            </table>

        {% else %} {# no workout #}
            <a href="{% url 'manager:workout:add' %}" class="btn btn-block btn-default">
                {% trans "No workouts found." %} {% trans "Add one now." %}
            </a>
        {% endif %}

=======
            {% if current_workout %}
                <p>
                    <a href="{{ current_workout.get_absolute_url }}">
                        {% if current_workout.comment %}
                            {{ current_workout.comment }}
                        {% else %}
                            {% trans "Workout" %}
                        {% endif %}
                    </a>
                </p>
                <p>
                     – {{ current_workout.creation_date }}
                <p>
            {% endif %}

            <table class="table table-hover table-condensed">
                {% for day, exercise, is_workout in weekdays %}
                <tr>
                    <td>
                        {{ day }}
                     </td>
                    <td>
                        {% if not is_workout %}<span class="text-muted">{% endif%}
                        {{ exercise }}
                        {% if not is_workout %}</span>{% endif%}
                    </td>
                </tr>
                {% endfor %}
            </table>
>>>>>>> 52ae72ff
    </div>
    <div class="col-sm-4">
        <h4>{% trans "Nutrition plan"%}</h4>

        {% if plan %}
            <p>
                <a href="{{ plan.get_absolute_url }}">{{ plan }}</a>
            </p>
<<<<<<< HEAD
            <p>
                 – {{ plan.creation_date }}
            </p>
            <table class="table table-hover table-condensed">
                <tr>
                    <td>{% trans "Energy" %}</td>
                    <td>
                        {{nutritional_info.total.energy|floatformat}} {% trans "kcal" %}
                    </td>
                </tr>
                <tr>
                    <td>{% trans "Protein" %}</td>
                    <td>
                        {{nutritional_info.total.protein|floatformat}} {% trans_weight_unit 'g' user %}
                    </td>
                </tr>
                <tr>
                    <td>{% trans "Carbohydrates" %}</td>
                    <td>
                        {{nutritional_info.total.carbohydrates|floatformat}} {% trans_weight_unit 'g' user %}
                    </td>
                </tr>
                <tr>
                    <td>{% trans "Fat" %}</td>
                    <td>
                        {{nutritional_info.total.fat|floatformat}} {% trans_weight_unit 'g' user %}
                    </td>
                </tr>
            </table>

        {% else %}
            <p>
                <a href="{% url 'nutrition:plan:add' %}" class="btn btn-block btn-default">
                    {% trans "No nutrition plans." %} {% trans "Add one now." %}
                </a>
            </p>
        {% endif %}
=======
            <p>
                 – {{ plan.creation_date }}
            </p>
        {% endif %}
        <table class="table table-hover table-condensed">
            <tr>
                <td>{% trans "Energy" %}</td>
                <td>
                    {{nutritional_info.total.energy|floatformat|default:"-/-"}} {% trans "kcal" %}
                </td>
            </tr>
            <tr>
                <td>{% trans "Protein" %}</td>
                <td>
                    {{nutritional_info.total.protein|floatformat|default:"-/-"}} {% trans_weight_unit 'g' user %}
                </td>
            </tr>
            <tr>
                <td>{% trans "Carbohydrates" %}</td>
                <td>
                    {{nutritional_info.total.carbohydrates|floatformat|default:"-/-"}} {% trans_weight_unit 'g' user %}
                </td>
            </tr>
            <tr>
                <td>{% trans "Fat" %}</td>
                <td>
                    {{nutritional_info.total.fat|floatformat|default:"-/-"}} {% trans_weight_unit 'g' user %}
                </td>
            </tr>
        </table>
>>>>>>> 52ae72ff
    </div>
    <div class="col-sm-4">
        <h4>{% trans "Weight"%}</h4>
        <p>
            <a href="{% url 'weight:overview' user.username %}">{% trans "Overview" %}</a>
        </p>

        {% if weight %}
        <p>
            {% trans "Your current weight is: "%}
            {{weight.weight|floatformat}} {% trans_weight_unit 'kg' user %}
        </p>
        <table class="table table-hover table-condensed">
            {% for entry_detail in last_weight_entries %}
            <tr>
                <td>
                    {{ entry_detail.0.date }}
                </td>
                <td>
                    {{ entry_detail.0.weight }}
                </td>
                <td>
                    {% if entry_detail.1 > 0 %}
                        +
                    {% endif %}
                    {% if entry_detail.1 %}
                        {{ entry_detail.1 }}
                    {% else %}
                        -/-
                    {% endif %}
                <td>
            </tr>
            {% endfor %}
        </table>
        {% endif %}
    </div>
</div>


<div class="row">
    <div class="col-sm-4">
        {% if schedule %}
            <p>
                → {% trans "This workout is part of a schedule:" %}
                <a href="{{schedule.get_absolute_url}}">{{schedule.name}}</a>
            </p>
        {% endif %}
        <p><em>{% blocktrans %}The current workout is selected from your active schedule
or, if you don't have one, simply by date.{% endblocktrans %}</em></p>
    </div>
    <div class="col-sm-4">
        <div id="nutrition_diary_chart"></div>
<<<<<<< HEAD
    </div>
    <div class="col-sm-4">
        <div id="current-username" data-current-username="{{ owner_user.username }}"></div>
        <div id="weight_diagram"></div>
    </div>
</div>

<div class="row">
    <div class="col-sm-4">
        {% if current_workout.day_set.all %}
            <p>
                <a href="#" id="logging-popup-link" data-toggle="modal" data-target="#calendar-day-select-popup" class="btn btn-success btn-sm">
                    {% trans "Add new log" %}
                </a>
            </p>
        {% endif %}
    </div>
    <div class="col-sm-4">
        <p>
            <a href="{% url 'nutrition:plan:add' %}" class="btn btn-success btn-sm">
                {% trans "Add nutrition plan" %}
            </a>
        </p>
    </div>
    <div class="col-sm-4">
        <p>
            <a href="{% url 'weight:add' %}" class="btn btn-success btn-sm wger-modal-dialog">
                {% trans "Add weight entry" %}
            </a>
=======
    </div>
    <div class="col-sm-4">
        <div id="current-username" data-current-username="{{ owner_user.username }}"></div>
        <div id="weight_diagram"></div>
    </div>
</div>

<div class="row">
    <div class="col-sm-4">
        {% if current_workout %}
            {% if current_workout.day_set.all %}
                <a href="#" id="logging-popup-link" data-toggle="modal" data-target="#calendar-day-select-popup" class="btn btn-success btn-sm">
                    {% trans "Add new log" %}
                </a>
            {% endif %}
        {% else %}
            <a href="{% url 'manager:workout:add' %}" class="btn btn-sm btn-success">
                {% trans "No workouts found." %} {% trans "Add one now." %}
            </a>
        {% endif %}
    </div>
    <div class="col-sm-4">
        {% if not plan %}
                <a href="{% url 'nutrition:plan:add' %}" class="btn btn-sm  btn-success">
                    {% trans "No nutrition plans." %} {% trans "Add one now." %}
                </a>
        {% endif %}
        <p>
            <!--
            <a href="{% url 'nutrition:plan:add' %}" class="btn btn-success btn-sm">
                {% trans "Add nutrition plan" %}
            </a>
            -->
>>>>>>> 52ae72ff
        </p>
    </div>
    <div class="col-sm-4">
        <a href="{% url 'weight:add' %}" class="btn btn-success btn-sm wger-modal-dialog">
            {% trans "Add weight entry" %}
        </a>
    </div>
</div>
{% endblock %}



{% block sidebar %}
<h4>{% trans "Info" %}</h4>
<p>{% blocktrans %}The current workout is selected from your active schedule
or, if you don't have one, simply by date.{% endblocktrans %}</p>

<p>{% trans "After adding a workout or a nutritional plan, you can edit them to set a goal." %}</p>
{% endblock %}<|MERGE_RESOLUTION|>--- conflicted
+++ resolved
@@ -8,14 +8,14 @@
 {#        #}
 {% block header %}
 <script src="{% static 'js/weight.js' %}"></script>
-<<<<<<< HEAD
+
+{% if plan %}
 <script>
 $(document).ready(function () {
     draw_nutrition_diary_chart({{ plan.pk }});
 });
 </script>
-=======
->>>>>>> 52ae72ff
+{% endif %}
 {% endblock %}
 
 
@@ -36,44 +36,29 @@
                 {% for day in current_workout.day_set.all %}
                     <a href="{% url 'manager:day:log' day.pk %}" class="btn btn-block btn-default">{{day.description}}</a>
                 {% endfor %}
-<<<<<<< HEAD
-
-                {% else %}
+            </div>
+        </div>
+    </div>
+</div>
+{% endif %}
+
+<div class="row">
+    <div class="col-sm-4">
+        <h4>{% trans "Workout"%}</h4>
+            {% if current_workout %}
                 <p>
-                    <em>{% trans "No workouts found." %}</em>
+                    <a href="{{ current_workout.get_absolute_url }}">
+                        {% if current_workout.comment %}
+                            {{ current_workout.comment }}
+                        {% else %}
+                            {% trans "Workout" %}
+                        {% endif %}
+                    </a>
                 </p>
                 <p>
-                    <a href="{% url 'manager:workout:add' %}" class="btn btn-success btn-sm">
-                        {% trans "Add workout" %}
-                    </a>
-                </p>
-                {% endif %}
-=======
->>>>>>> 52ae72ff
-            </div>
-        </div>
-    </div>
-</div>
-{% endif %}
-
-<div class="row">
-    <div class="col-sm-4">
-        <h4>{% trans "Workout"%}</h4>
-<<<<<<< HEAD
-
-        {% if current_workout %}
-            <p>
-                <a href="{{ current_workout.get_absolute_url }}">
-                    {% if current_workout.comment %}
-                        {{ current_workout.comment }}
-                    {% else %}
-                        {% trans "Workout" %}
-                    {% endif %}
-                </a>
-            </p>
-            <p>
-                 – {{ current_workout.creation_date }}
-            <p>
+                     – {{ current_workout.creation_date }}
+                <p>
+            {% endif %}
 
             <table class="table table-hover table-condensed">
                 {% for day, exercise, is_workout in weekdays %}
@@ -89,44 +74,6 @@
                 </tr>
                 {% endfor %}
             </table>
-
-        {% else %} {# no workout #}
-            <a href="{% url 'manager:workout:add' %}" class="btn btn-block btn-default">
-                {% trans "No workouts found." %} {% trans "Add one now." %}
-            </a>
-        {% endif %}
-
-=======
-            {% if current_workout %}
-                <p>
-                    <a href="{{ current_workout.get_absolute_url }}">
-                        {% if current_workout.comment %}
-                            {{ current_workout.comment }}
-                        {% else %}
-                            {% trans "Workout" %}
-                        {% endif %}
-                    </a>
-                </p>
-                <p>
-                     – {{ current_workout.creation_date }}
-                <p>
-            {% endif %}
-
-            <table class="table table-hover table-condensed">
-                {% for day, exercise, is_workout in weekdays %}
-                <tr>
-                    <td>
-                        {{ day }}
-                     </td>
-                    <td>
-                        {% if not is_workout %}<span class="text-muted">{% endif%}
-                        {{ exercise }}
-                        {% if not is_workout %}</span>{% endif%}
-                    </td>
-                </tr>
-                {% endfor %}
-            </table>
->>>>>>> 52ae72ff
     </div>
     <div class="col-sm-4">
         <h4>{% trans "Nutrition plan"%}</h4>
@@ -135,48 +82,9 @@
             <p>
                 <a href="{{ plan.get_absolute_url }}">{{ plan }}</a>
             </p>
-<<<<<<< HEAD
             <p>
                  – {{ plan.creation_date }}
             </p>
-            <table class="table table-hover table-condensed">
-                <tr>
-                    <td>{% trans "Energy" %}</td>
-                    <td>
-                        {{nutritional_info.total.energy|floatformat}} {% trans "kcal" %}
-                    </td>
-                </tr>
-                <tr>
-                    <td>{% trans "Protein" %}</td>
-                    <td>
-                        {{nutritional_info.total.protein|floatformat}} {% trans_weight_unit 'g' user %}
-                    </td>
-                </tr>
-                <tr>
-                    <td>{% trans "Carbohydrates" %}</td>
-                    <td>
-                        {{nutritional_info.total.carbohydrates|floatformat}} {% trans_weight_unit 'g' user %}
-                    </td>
-                </tr>
-                <tr>
-                    <td>{% trans "Fat" %}</td>
-                    <td>
-                        {{nutritional_info.total.fat|floatformat}} {% trans_weight_unit 'g' user %}
-                    </td>
-                </tr>
-            </table>
-
-        {% else %}
-            <p>
-                <a href="{% url 'nutrition:plan:add' %}" class="btn btn-block btn-default">
-                    {% trans "No nutrition plans." %} {% trans "Add one now." %}
-                </a>
-            </p>
-        {% endif %}
-=======
-            <p>
-                 – {{ plan.creation_date }}
-            </p>
         {% endif %}
         <table class="table table-hover table-condensed">
             <tr>
@@ -204,7 +112,6 @@
                 </td>
             </tr>
         </table>
->>>>>>> 52ae72ff
     </div>
     <div class="col-sm-4">
         <h4>{% trans "Weight"%}</h4>
@@ -257,40 +164,9 @@
     </div>
     <div class="col-sm-4">
         <div id="nutrition_diary_chart"></div>
-<<<<<<< HEAD
-    </div>
-    <div class="col-sm-4">
-        <div id="current-username" data-current-username="{{ owner_user.username }}"></div>
-        <div id="weight_diagram"></div>
-    </div>
-</div>
-
-<div class="row">
-    <div class="col-sm-4">
-        {% if current_workout.day_set.all %}
-            <p>
-                <a href="#" id="logging-popup-link" data-toggle="modal" data-target="#calendar-day-select-popup" class="btn btn-success btn-sm">
-                    {% trans "Add new log" %}
-                </a>
-            </p>
-        {% endif %}
-    </div>
-    <div class="col-sm-4">
-        <p>
-            <a href="{% url 'nutrition:plan:add' %}" class="btn btn-success btn-sm">
-                {% trans "Add nutrition plan" %}
-            </a>
-        </p>
-    </div>
-    <div class="col-sm-4">
-        <p>
-            <a href="{% url 'weight:add' %}" class="btn btn-success btn-sm wger-modal-dialog">
-                {% trans "Add weight entry" %}
-            </a>
-=======
-    </div>
-    <div class="col-sm-4">
-        <div id="current-username" data-current-username="{{ owner_user.username }}"></div>
+    </div>
+    <div class="col-sm-4">
+        <div id="current-username" data-current-username="{{ user.username }}"></div>
         <div id="weight_diagram"></div>
     </div>
 </div>
@@ -321,7 +197,6 @@
                 {% trans "Add nutrition plan" %}
             </a>
             -->
->>>>>>> 52ae72ff
         </p>
     </div>
     <div class="col-sm-4">

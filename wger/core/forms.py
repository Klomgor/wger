--- conflicted
+++ resolved
@@ -129,26 +129,18 @@
     '''
     Feedback form used for logged in users
     '''
-<<<<<<< HEAD
-    contact = CharField(max_length=50,
-                        min_length=10,
-                        label=_('Contact'),
-                        help_text=_('Some way of answering your (email, etc.)'),
-                        required=False)
+    contact = forms.CharField(max_length=50,
+                              min_length=10,
+                              label=_('Contact'),
+                              help_text=_('Some way of answering your (email, etc.)'),
+                              required=False)
 
-    comment = CharField(max_length=500,
-                        min_length=10,
-                        widget=widgets.Textarea,
-                        label=_('Comment'),
-                        help_text=_('What do you want to say?'),
-                        required=True)
-=======
     comment = forms.CharField(max_length=500,
                               min_length=10,
                               widget=widgets.Textarea,
+                              label=_('Comment'),
                               help_text=_('What do you want to say?'),
                               required=True)
->>>>>>> 325b4585
 
 
 class FeedbackAnonymousForm(FeedbackRegisteredForm):

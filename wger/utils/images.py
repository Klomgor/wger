--- conflicted
+++ resolved
@@ -24,7 +24,7 @@
 
 MAX_FILE_SIZE_MB = 20
 
-IMAGE_ALLOWED_FORMATS = ('jpeg', 'jpg', 'png', 'webp')
+IMAGE_ALLOWED_FORMATS = ('jpeg', 'jpg', 'png', 'webp', 'avif')
 
 
 def validate_image_static_no_animation(value):
@@ -41,12 +41,7 @@
         raise ValidationError('File is not a valid image.')
 
     # Supported types
-<<<<<<< HEAD
-    allowed_formats = {'jpeg', 'jpg', 'png', 'webp', 'avif'}
-    if img_format not in allowed_formats:
-=======
     if img_format not in IMAGE_ALLOWED_FORMATS:
->>>>>>> 098b8ade
         raise ValidationError(
             f'File type is not supported. Allowed formats: {", ".join(IMAGE_ALLOWED_FORMATS)}.'
         )

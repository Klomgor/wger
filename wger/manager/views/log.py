--- conflicted
+++ resolved
@@ -60,7 +60,6 @@
 )
 from wger.weight.helpers import process_log_entries
 
-
 logger = logging.getLogger(__name__)
 
 
@@ -218,7 +217,7 @@
     for exercise in exercise_list:
         form_id_from = min(exercise_list[exercise]['form_ids'])
         form_id_to = max(exercise_list[exercise]['form_ids'])
-        exercise_list[exercise]['forms'] = formset[form_id_from : form_id_to + 1]
+        exercise_list[exercise]['forms'] = formset[form_id_from: form_id_to + 1]
 
     context = {
         'day': day,
@@ -230,117 +229,4 @@
         'form_action': request.path,
     }
 
-    return render(request, 'log/add.html', context)
-
-
-<<<<<<< HEAD
-class WorkoutLogDetailView(DetailView, LoginRequiredMixin):
-    """
-    An overview of the workout's log
-    """
-
-    model = Workout
-    template_name = 'workout/log.html'
-    context_object_name = 'workout'
-    owner_user = None
-
-    def get_context_data(self, **kwargs):
-        # Call the base implementation first to get a context
-        context = super(WorkoutLogDetailView, self).get_context_data(**kwargs)
-        is_owner = self.owner_user == self.request.user
-
-        # Prepare the entries for rendering and the D3 chart
-        workout_log = {}
-
-        for day_obj in self.object.day_set.all():
-            day_id = day_obj.id
-            workout_log[day_id] = {}
-            for set_obj in day_obj.set_set.all():
-                exercise_log = {}
-                for base_obj in set_obj.exercise_bases:
-                    exercise_base_id = base_obj.id
-                    exercise_log[exercise_base_id] = []
-
-                    # Filter the logs for user and exclude all units that are not weight
-                    logs = base_obj.workoutlog_set.filter(
-                        user=self.owner_user,
-                        weight_unit__in=(1, 2),
-                        repetition_unit=1,
-                        workout=self.object,
-                    )
-                    entry_log, chart_data = process_log_entries(logs)
-                    if entry_log:
-                        exercise_log[base_obj.id].append(entry_log)
-
-                    if exercise_log:
-                        workout_log[day_id][exercise_base_id] = {}
-                        workout_log[day_id][exercise_base_id]['log_by_date'] = entry_log
-                        workout_log[day_id][exercise_base_id]['div_uuid'] = 'div-' + str(
-                            uuid.uuid4()
-                        )
-                        workout_log[day_id][exercise_base_id]['chart_data'] = chart_data
-
-        context['workout_log'] = workout_log
-        context['owner_user'] = self.owner_user
-        context['is_owner'] = is_owner
-
-        return context
-
-    def dispatch(self, request, *args, **kwargs):
-        """
-        Check for ownership
-        """
-
-        workout = get_object_or_404(Workout, pk=kwargs['pk'])
-        self.owner_user = workout.user
-        is_owner = request.user == self.owner_user
-
-        if not is_owner and not self.owner_user.userprofile.ro_access:
-            return HttpResponseForbidden()
-
-        # Dispatch normally
-        return super(WorkoutLogDetailView, self).dispatch(request, *args, **kwargs)
-=======
-def calendar(request, username=None, year=None, month=None):
-    """
-    Show a calendar with all the workout logs
-    """
-    context = {}
-    is_owner, user = check_access(request.user, username)
-    year = int(year) if year else datetime.date.today().year
-    month = int(month) if month else datetime.date.today().month
-
-    (current_workout, schedule) = Schedule.objects.get_current_workout(user)
-    grouped_log_entries = group_log_entries(user, year, month)
-
-    context['calendar'] = WorkoutCalendar(grouped_log_entries).formatmonth(year, month)
-    context['logs'] = grouped_log_entries
-    context['current_year'] = year
-    context['current_month'] = month
-    context['current_workout'] = current_workout
-    context['owner_user'] = user
-    context['is_owner'] = is_owner
-    context['impressions'] = WorkoutSession.IMPRESSION
-    context['month_list'] = WorkoutLog.objects.filter(user=user).dates('date', 'month')
-    return render(request, 'calendar/month.html', context)
-
-
-def day(request, username, year, month, day):
-    """
-    Show the logs for a single day
-    """
-    context = {}
-    is_owner, user = check_access(request.user, username)
-
-    try:
-        date = datetime.date(int(year), int(month), int(day))
-    except ValueError as e:
-        logger.error(f'Error on date: {e}')
-        return HttpResponseForbidden()
-    context['logs'] = group_log_entries(user, date.year, date.month, date.day)
-    context['date'] = date
-    context['owner_user'] = user
-    context['is_owner'] = is_owner
-
-    return render(request, 'calendar/day.html', context)
->>>>>>> e7d9223e
+    return render(request, 'log/add.html', context)
--- conflicted
+++ resolved
@@ -90,23 +90,10 @@
         workout.WorkoutMarkAsTemplateView.as_view(),
         name='make-template',
     ),
-<<<<<<< HEAD
     re_path(
         r'^calendar/(?P<username>[\w.@+-]+)$',
         log.calendar,
         name='calendar',
-=======
-    path(
-        '<int:pk>/delete',
-        workout.WorkoutDeleteView.as_view(),
-        name='delete',
-    ),
-    path(
-        '<int:pk>/view',
-        # ReactView.as_view(login_required=True),
-        workout.view,
-        name='view',
->>>>>>> 4200f745
     ),
     path(
         'calendar',

# -*- coding: utf-8 -*-

# This file is part of wger Workout Manager.
#
# wger Workout Manager is free software: you can redistribute it and/or modify
# it under the terms of the GNU Affero General Public License as published by
# the Free Software Foundation, either version 3 of the License, or
# (at your option) any later version.
#
# wger Workout Manager is distributed in the hope that it will be useful,
# but WITHOUT ANY WARRANTY; without even the implied warranty of
# MERCHANTABILITY or FITNESS FOR A PARTICULAR PURPOSE.  See the
# GNU General Public License for more details.
#
# You should have received a copy of the GNU Affero General Public License
# along with Workout Manager.  If not, see <http://www.gnu.org/licenses/>.

# Django
<<<<<<< HEAD
from django.core.cache import cache
from django.urls import reverse
=======
>>>>>>> 4200f745
from django.utils.translation import gettext as _

# Third Party
from reportlab.lib import colors
from reportlab.lib.units import cm
from reportlab.platypus import (
    Image,
    KeepTogether,
    ListFlowable,
    ListItem,
    Paragraph,
    Table,
)

# wger
from wger.manager.models import Routine
from wger.utils.cache import CacheKeyMapper
from wger.utils.pdf import (
    header_colour,
    row_color,
    styleSheet,
)


def render_workout_day(day, nr_of_weeks=7, images=False, comments=False, only_table=False):
    """
    Render a table with reportlab with the contents of the training day

    :param day: a workout day object
    :param nr_of_weeks: the numbrer of weeks to render, default is 7
    :param images: boolean indicating whether to also draw exercise images
           in the PDF (actually only the main image)
    :param comments: boolean indicathing whether the exercise comments will
           be rendered as well
    :param only_table: boolean indicating whether to draw a table with space
           for weight logs or just a list of the exercises
    """

    # If rendering only the table, reset the nr of weeks, since these columns
    # will not be rendered anyway.
    if only_table:
        nr_of_weeks = 0

    data = []

    # Init some counters and markers, this will be used after the iteration to
    # set different borders and colours
    day_markers = []
    group_exercise_marker = {}

    set_count = 1
    day_markers.append(len(data))

    p = Paragraph(
        '<para align="center">%(days)s: %(description)s</para>'
        % {'days': day.days_txt, 'description': day.description},
        styleSheet['SubHeader'],
    )

    data.append([p])

    # Note: the _('Date') will be on the 3rd cell, but since we make a span
    #       over 3 cells, the value has to be on the 1st one
    data.append([_('Date') + ' ', '', ''] + [''] * nr_of_weeks)
    data.append([_('Nr.'), _('Exercise'), _('Reps')] + [_('Weight')] * nr_of_weeks)

    # Sets
    exercise_start = len(data)
    for set_obj in day.set_set.all():
        group_exercise_marker[set_obj.id] = {'start': len(data), 'end': len(data)}

        # Exercises
        for base in set_obj.exercise_bases:
            exercise = base.get_translation()
            group_exercise_marker[set_obj.id]['end'] = len(data)

            # Process the settings
            setting_out = []
            for i in set_obj.reps_smart_text(base).split('–'):
                setting_out.append(Paragraph(i, styleSheet['Small'], bulletText=''))

            # Collect a list of the exercise comments
            item_list = [Paragraph('', styleSheet['Small'])]
            if comments:
                item_list = [
                    ListItem(Paragraph(i.comment, style=styleSheet['ExerciseComments']))
                    for i in exercise.exercisecomment_set.all()
                ]

            # Add the exercise's main image
            image = Paragraph('', styleSheet['Small'])
            if images:
                if base.main_image:
                    # Make the images somewhat larger when printing only the workout and not
                    # also the columns for weight logs
                    if only_table:
                        image_size = 2
                    else:
                        image_size = 1.5

                    image = Image(base.main_image.image)
                    image.drawHeight = image_size * cm * image.drawHeight / image.drawWidth
                    image.drawWidth = image_size * cm

            # Put the name and images and comments together
            exercise_content = [
                Paragraph(exercise.name, styleSheet['Small']),
                image,
                ListFlowable(
                    item_list,
                    bulletType='bullet',
                    leftIndent=5,
                    spaceBefore=7,
                    bulletOffsetY=-3,
                    bulletFontSize=3,
                    start='square',
                ),
            ]

            data.append([f'#{set_count}', exercise_content, setting_out] + [''] * nr_of_weeks)
        set_count += 1

    table_style = [
        ('FONT', (0, 0), (-1, -1), 'OpenSans'),
        ('FONTSIZE', (0, 0), (-1, -1), 8),
        ('VALIGN', (0, 0), (-1, -1), 'MIDDLE'),
        ('LEFTPADDING', (0, 0), (-1, -1), 2),
        ('RIGHTPADDING', (0, 0), (-1, -1), 0),
        ('TOPPADDING', (0, 0), (-1, -1), 3),
        ('BOTTOMPADDING', (0, 0), (-1, -1), 2),
        ('INNERGRID', (0, 0), (-1, -1), 0.25, colors.black),
        # Header
        ('BACKGROUND', (0, 0), (-1, 0), header_colour),
        ('BOX', (0, 0), (-1, -1), 1.25, colors.black),
        ('BOX', (0, 1), (-1, -1), 1.25, colors.black),
        ('SPAN', (0, 0), (-1, 0)),
        # Cell with 'date'
        ('SPAN', (0, 1), (2, 1)),
        ('ALIGN', (0, 1), (2, 1), 'RIGHT'),
    ]

    # Combine the cells for exercises on the same superset
    for marker in group_exercise_marker:
        start_marker = group_exercise_marker[marker]['start']
        end_marker = group_exercise_marker[marker]['end']

        table_style.append(('VALIGN', (0, start_marker), (0, end_marker), 'MIDDLE'))
        table_style.append(('SPAN', (0, start_marker), (0, end_marker)))

    # Set an alternating background colour for rows with exercises.
    # The rows with exercises range from exercise_start till the end of the data
    # list
    for i in range(exercise_start, len(data) + 1):
        if not i % 2:
            table_style.append(('BACKGROUND', (0, i - 1), (-1, i - 1), row_color))

    # Put everything together and manually set some of the widths
    t = Table(data, style=table_style)
    if len(t._argW) > 1:
        if only_table:
            t._argW[0] = 0.6 * cm  # Numbering
            t._argW[1] = 8 * cm  # Exercise
            t._argW[2] = 3.5 * cm  # Repetitions
        else:
            t._argW[0] = 0.6 * cm  # Numbering
            t._argW[1] = 4 * cm  # Exercise
            t._argW[2] = 3 * cm  # Repetitions

<<<<<<< HEAD
    return KeepTogether(t)


class WorkoutCalendar(HTMLCalendar):
    """
    A calendar renderer, see this blog entry for details:
    * http://uggedal.com/journal/creating-a-flexible-monthly-calendar-in-django/
    """

    def __init__(self, workout_logs, *args, **kwargs):
        super(WorkoutCalendar, self).__init__(*args, **kwargs)
        self.workout_logs = workout_logs

    def formatday(self, day, weekday):
        # days belonging to last or next month are rendered empty
        if day == 0:
            return self.day_cell('noday', '&nbsp;')

        date_obj = datetime.date(self.year, self.month, day)
        cssclass = self.cssclasses[weekday]
        if datetime.date.today() == date_obj:
            cssclass += ' today'

        # There are no logs for this day, doesn't need special attention
        if date_obj not in self.workout_logs:
            return self.day_cell(cssclass, day)

        # Day with a log, set background and link
        entry = self.workout_logs.get(date_obj)

        # Note: due to circular imports we use can't import the workout session
        # model to access the impression values directly, so they are hard coded
        # here.
        if entry['session']:
            # Bad
            if entry['session'].impression == '1':
                background_css = 'btn-danger'
            # Good
            elif entry['session'].impression == '3':
                background_css = 'btn-success'
            # Neutral
            else:
                background_css = 'btn-warning'

        else:
            background_css = 'btn-warning'

        url = reverse('manager:log:log', kwargs={'pk': entry['workout'].id})
        formatted_date = date_obj.strftime('%Y-%m-%d')
        body = []
        body.append(
            f'<a href="{url}" '
            f'data-log="log-{formatted_date}" '
            f'class="btn btn-block {background_css} calendar-link">'
        )
        body.append(repr(day))
        body.append('</a>')
        return self.day_cell(cssclass, ''.join(body))

    def formatmonth(self, year, month):
        """
        Format the table header. This is basically the same code from python's
        calendar module but with additional bootstrap classes
        """
        self.year, self.month = year, month
        out = []
        out.append('<table class="month table table-bordered">\n')
        out.append(self.formatmonthname(year, month))
        out.append('\n')
        out.append(self.formatweekheader())
        out.append('\n')
        for week in self.monthdays2calendar(year, month):
            out.append(self.formatweek(week))
            out.append('\n')
        out.append('</table>\n')
        return ''.join(out)

    def day_cell(self, cssclass, body):
        """
        Renders a day cell
        """
        return f'<td class="{cssclass}" style="vertical-align: middle;">{body}</td>'


def reset_routine_cache(instance: Routine):
    """Resets all caches related to a routine"""
    cache.delete(CacheKeyMapper.get_routine_date_sequence_key(instance.id))
    cache.delete(CacheKeyMapper.get_routine_api_date_sequence_key(instance.id))
    cache.delete(CacheKeyMapper.get_routine_api_current_iteration_display_key(instance.id))
    cache.delete(CacheKeyMapper.get_routine_api_structure_key(instance.id))
    cache.delete(CacheKeyMapper.get_routine_api_stats(instance.id))
=======
    return KeepTogether(t)
>>>>>>> 4200f745
<|MERGE_RESOLUTION|>--- conflicted
+++ resolved
@@ -16,11 +16,8 @@
 # along with Workout Manager.  If not, see <http://www.gnu.org/licenses/>.
 
 # Django
-<<<<<<< HEAD
 from django.core.cache import cache
 from django.urls import reverse
-=======
->>>>>>> 4200f745
 from django.utils.translation import gettext as _
 
 # Third Party
@@ -189,89 +186,7 @@
             t._argW[1] = 4 * cm  # Exercise
             t._argW[2] = 3 * cm  # Repetitions
 
-<<<<<<< HEAD
     return KeepTogether(t)
-
-
-class WorkoutCalendar(HTMLCalendar):
-    """
-    A calendar renderer, see this blog entry for details:
-    * http://uggedal.com/journal/creating-a-flexible-monthly-calendar-in-django/
-    """
-
-    def __init__(self, workout_logs, *args, **kwargs):
-        super(WorkoutCalendar, self).__init__(*args, **kwargs)
-        self.workout_logs = workout_logs
-
-    def formatday(self, day, weekday):
-        # days belonging to last or next month are rendered empty
-        if day == 0:
-            return self.day_cell('noday', '&nbsp;')
-
-        date_obj = datetime.date(self.year, self.month, day)
-        cssclass = self.cssclasses[weekday]
-        if datetime.date.today() == date_obj:
-            cssclass += ' today'
-
-        # There are no logs for this day, doesn't need special attention
-        if date_obj not in self.workout_logs:
-            return self.day_cell(cssclass, day)
-
-        # Day with a log, set background and link
-        entry = self.workout_logs.get(date_obj)
-
-        # Note: due to circular imports we use can't import the workout session
-        # model to access the impression values directly, so they are hard coded
-        # here.
-        if entry['session']:
-            # Bad
-            if entry['session'].impression == '1':
-                background_css = 'btn-danger'
-            # Good
-            elif entry['session'].impression == '3':
-                background_css = 'btn-success'
-            # Neutral
-            else:
-                background_css = 'btn-warning'
-
-        else:
-            background_css = 'btn-warning'
-
-        url = reverse('manager:log:log', kwargs={'pk': entry['workout'].id})
-        formatted_date = date_obj.strftime('%Y-%m-%d')
-        body = []
-        body.append(
-            f'<a href="{url}" '
-            f'data-log="log-{formatted_date}" '
-            f'class="btn btn-block {background_css} calendar-link">'
-        )
-        body.append(repr(day))
-        body.append('</a>')
-        return self.day_cell(cssclass, ''.join(body))
-
-    def formatmonth(self, year, month):
-        """
-        Format the table header. This is basically the same code from python's
-        calendar module but with additional bootstrap classes
-        """
-        self.year, self.month = year, month
-        out = []
-        out.append('<table class="month table table-bordered">\n')
-        out.append(self.formatmonthname(year, month))
-        out.append('\n')
-        out.append(self.formatweekheader())
-        out.append('\n')
-        for week in self.monthdays2calendar(year, month):
-            out.append(self.formatweek(week))
-            out.append('\n')
-        out.append('</table>\n')
-        return ''.join(out)
-
-    def day_cell(self, cssclass, body):
-        """
-        Renders a day cell
-        """
-        return f'<td class="{cssclass}" style="vertical-align: middle;">{body}</td>'
 
 
 def reset_routine_cache(instance: Routine):
@@ -280,7 +195,4 @@
     cache.delete(CacheKeyMapper.get_routine_api_date_sequence_key(instance.id))
     cache.delete(CacheKeyMapper.get_routine_api_current_iteration_display_key(instance.id))
     cache.delete(CacheKeyMapper.get_routine_api_structure_key(instance.id))
-    cache.delete(CacheKeyMapper.get_routine_api_stats(instance.id))
-=======
-    return KeepTogether(t)
->>>>>>> 4200f745
+    cache.delete(CacheKeyMapper.get_routine_api_stats(instance.id))
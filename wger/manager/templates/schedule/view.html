{% extends "base.html" %}
{% load i18n static wger_extras crispy_forms_tags l10n %}

{#           #}
{# Opengraph #}
{#           #}
{% block opengraph %}
    {{ block.super }}
    <meta property="og:title" content="{% translate 'Schedule' %}">
    <meta property="og:description" content="{{ schedule }} / {{ owner_user.username }}">
{% endblock %}

{% block title %}{{ schedule.name }}{% endblock %}

{% block header %}
<<<<<<< HEAD
=======
    <script type="text/javascript">
        function init_sortable() {
            $("#schedule-table").find("tbody").off();
            var elements = document.getElementsByTagName('tbody');
            $.each(elements, function (index, element) {
                Sortable.create(element, {
                    handle: '.dragndrop-handle',
                    animation: 150,
                    onUpdate: function (event) {
                        $.each(($(event.from).children('tr')), function (index, tr_element) {
                            var tr_element = $(tr_element);
                            console.log(tr_element.data('id'));

                            // The last table element has no ID attribute (has only the
                            // 'add exercise' link
                            if (tr_element.data('id')) {
                                var step_pk = tr_element.data('id');
                                $.ajax({
                                    url: '/api/v2/schedulestep/' + step_pk + '/',
                                    type: 'PATCH',
                                    data: {'order': index + 1}
                                }).done(function (data) {
                                    // console.log(data);
                                });
                            }
                        });


                        // TODO: again, why do we need to do this twice. Otherwise, sometimes
                        //       it doesn't get current data
                        var current_url = $("#current-url").data('currentUrl');
                        $.get(current_url);
                        $.get(current_url, function (data) {
                            $('#schedule-table').html($(data).find('#schedule-table').html());
                            init_sortable();
                        });
                    }
                });
            })
        }

        $(function () {
            init_sortable();
        });
    </script>
>>>>>>> 86c3bb1a
{% endblock %}

{% block content %}
    <table class="table">
        <tr>
            <th style="width: 30%;">{% translate "Start date" %}</th>
            <td>{{ schedule.start_date }}</td>
        </tr>
        <tr>
            <th>{% translate "Schedule active" %}</th>
            <td>
                {% if schedule.is_active %}
                    <span class="{% fa_class 'check' %}"></span>
                {% else %}
                    <span class="{% fa_class 'times' %}"></span>
                {% endif %}
            </td>
        </tr>
        <tr>
            <th>{% translate "Is a loop" %}</th>
            <td>
                {% if schedule.is_loop %}
                    <span class="{% fa_class 'check' %}"></span>
                    <small>{% translate "This schedule is a loop and will go through the workouts above till you deactivate it" %}</small>
                {% else %}
                    <span class="{% fa_class 'times' %}"></span>
                {% endif %}
            </td>
        </tr>
    </table>


    <div id="schedule-table-container">
        <table id="schedule-table" class="table" data-schedule="{{ schedule.id }}">
            <thead>
            <tr>
                <th>{% translate "Nr." %}</th>
                {% if is_owner %}
                    <th>{% translate "Actions" %}</th>
                {% endif %}
                <th>{% translate "Workout" %}</th>
                <th>{% translate "Weeks" %}</th>
            </tr>
            </thead>
            <tbody>
            {% for step in schedule.schedulestep_set.select_related %}
                <tr data-id="{{ step.id }}">
                    <td>
                        {{ forloop.counter }}
                    </td>
                    {% if is_owner %}
                        <td style="min-width: 6em;">
<<<<<<< HEAD
            <span class="editoptions">
                 <a href="{% url 'manager:step:edit' step.id %}"
                    title="{% translate 'Edit' %}"
                    class="wger-modal-dialog">
                    <span class="{% fa_class 'edit' %}"></span></a>
                <a href="{% url 'manager:step:delete' step.id %}"
                   title="{% translate 'Delete' %}"
                   class="wger-modal-dialog">
                    <span class="{% fa_class 'trash' %}"></span></a>
            </span>
=======
                            <span class="editoptions">
                                <span title="{% translate 'Move me' %}"
                                      class="dragndrop-handle {% fa_class 'bars' %}"></span>
                                <a
                                    href="{% url 'manager:step:edit' step.id %}"
                                    class="{{ css_class }}"
                                    hx-get="{% url 'manager:step:edit' step.id %}"
                                    hx-target="#ajax-info-content"
                                    data-bs-toggle="modal"
                                    data-bs-target="#wger-ajax-info"
                                >
                                    <span class="{% fa_class 'edit' %}"></span>
                                </a>

                                <a
                                    href="{% url 'manager:step:delete' step.id %}"
                                    class="{{ css_class }}"
                                    hx-get="{% url 'manager:step:delete' step.id %}"
                                    hx-target="#ajax-info-content"
                                    data-bs-toggle="modal"
                                    data-bs-target="#wger-ajax-info"
                                >
                                    <span class="{% fa_class 'trash' %}"></span>
                                </a>
                            </span>
>>>>>>> 86c3bb1a
                        </td>
                    {% endif %}
                    <td>
                        <a href="{{ step.workout.get_absolute_url }}">{{ step.workout }}</a>
                        {% if active_workout == step %}
                            &nbsp;<span class="badge badge-info">{% translate "active" %}</span>
                        {% endif %}
                    </td>
                    <td>
                        {{ step.duration }}
                    </td>
                </tr>
                {% empty %}
                {% if is_owner %}
                    <tr>
                        <td colspan="4">
                            {% translate 'Add one now.' as text %}
                            {% url 'manager:step:add' schedule.id as url %}
                            {% modal_link url=url text=text css_class='dropdown-item' %}
                        </td>
                    </tr>
                {% endif %}
            {% endfor %}
            {% if is_owner %}
                <tr>
                    <td colspan="4">
                        {% if not schedule.is_active %}
                            <a href="{% url 'manager:schedule:start' schedule.pk %}"
                               class="btn btn-success btn-sm">
                                <span class="{% fa_class 'play' %}"></span>
                                {% translate "Start schedule" %}
                            </a>
                        {% endif %}

                        {% translate 'Add workout' as text %}
                        {% url 'manager:step:add' schedule.id as url %}
                        {% modal_link url=url text=text css_class='btn btn-light btn-sm' %}
                    </td>
                    <td colspan="2">
                    </td>
                </tr>
            {% endif %}
            </tbody>
        </table>
    </div>


    {% for step in schedule.schedulestep_set.select_related %}
        {% with step_dates=step.get_dates %}
            <div class="row">
                <div class="col-md-3">
                    <div class="card">
                        <div class="card-body">
                            {% if active_workout == step %}
                                <span class="badge rounded-pill text-bg-secondary float-end">
                                    {% translate "active" %}
                                </span>
                            {% endif %}
                            <h4 class="card-title">
                                {% blocktranslate count weeks=step.duration %}{{ weeks }} Week
                                    {% plural %}{{ weeks }} Weeks
                                {% endblocktranslate %}
                            </h4>

                            <span class="card-text">
                                <span>{{ step_dates.0 }} <br> {{ step_dates.1 }}</span>
                            </span>
                        </div>
                        <div class="card-footer">
                            <a href="{{ step.workout.get_absolute_url }}"
                               class="btn btn-dark btn-block btn-sm"
                               style="white-space: normal;">
                                <span class="glyphicon glyphicon-chevron-right float-end"></span>
                                {{ step.workout }}
                            </a>
                        </div>
                    </div>
                </div>
                <div class="col-md-9">
                    {% for day in step.workout.canonical_representation.day_list %}
                        <div id="div-day-{{ day.obj.id }}">
                            {% render_day day.obj False %}
                        </div>
                    {% endfor %}
                </div>
            </div>
        {% endwith %}
    {% endfor %}
{% endblock %}


{% block sidebar %}
    {% if is_owner %}
        <h4>{% translate "Adding workouts" %}</h4>

        <p>{% blocktranslate %}Add as many workouts to the schedule as you want. You can
            edit the order by dragging and dropping them. It's also possible to add one workout more
            than once.{% endblocktranslate %}</p>
    {% endif %}

    <div class="modal fade" id="export-ical-popup">
        <div class="modal-dialog">
            <div class="modal-content">
                <div class="modal-header">
                    <h4 class="modal-title">{% translate "Export calendar file" %}</h4>
                    <button type="button" class="close" data-bs-dismiss="modal" aria-hidden="true">
                        &times;
                    </button>
                </div>
                <div class="modal-body">
                    <p>{% translate "Export this schedule as a calendar file." %}</p>
                    <p>{% blocktranslate %}You can then import the file it into your calendar
                        application for example google calendar, outlook or iCal. This will create
                        an appointment for each training day with the appropriate
                        exercises.{% endblocktranslate %}</p>
                    <p>
                        <a href="{% url 'manager:schedule:ical' schedule.id uid token %}"
                           class="btn btn-block btn-light">
                            {% translate "Export calendar file" %}
                        </a>
                    </p>
                </div>
                <div class="modal-footer">
                    <button type="button" class="btn btn-light"
                            data-bs-dismiss="modal">{% translate "Close" %}</button>
                </div>
            </div>
        </div>
    </div>

    <div class="modal fade" id="download-pdf-popup">
        <div class="modal-dialog">
            <div class="modal-content">
                <div class="modal-header">
                    <h4 class="modal-title">{% translate "Download as PDF" %}</h4>
                    <button type="button" class="close" data-bs-dismiss="modal" aria-hidden="true">
                        &times;
                    </button>
                </div>
                <div class="modal-body">
                    <form class="wger-form">
                        {% crispy download_form %}
                        <div id="pdf-download-info" data-schedule-id="{{ schedule.id|unlocalize }}"
                             data-uid="{{ uid }}"
                             data-token="{{ token }}"></div>
                    </form>
                </div>
                <div class="modal-footer">
                    <button type="button" class="btn btn-light"
                            data-bs-dismiss="modal">{% translate "Close" %}</button>
                </div>
            </div>
        </div>
    </div>
{% endblock %}

{#         #}
{# Options #}
{#         #}
{% block options %}
    <div class="btn-group">
        <div class="btn-group">
            <button type="button" class="btn btn-primary btn-sm dropdown-toggle"
                    data-bs-toggle="dropdown"
                    aria-haspopup="true" aria-expanded="false">
                <span class="{% fa_class 'cog' %}"></span>
                {% translate "Options" %}
            </button>
            <div class="dropdown-menu">
                <a href="#" data-bs-toggle="modal" data-bs-target="#export-ical-popup"
                   class="dropdown-item">
                    <span class="{% fa_class 'calendar' %}"></span>
                    {% translate "Export calendar file" %}
                </a>
                <a data-bs-toggle="modal" data-bs-target="#download-pdf-popup"
                   class="dropdown-item">
                    <span class="{% fa_class 'download' %}"></span>
                    {% translate "Download as PDF" %}
                </a>
                {% if is_owner %}
                    {% translate 'Edit' as text %}
                    {% url 'manager:schedule:edit' schedule.id as url %}
                    {% modal_link url=url text=text css_class='dropdown-item' %}

                    <div role="separator" class="dropdown-divider"></div>

                    {% translate 'Delete' as text %}
                    {% url 'manager:schedule:delete' schedule.id as url %}
                    {% modal_link url=url text=text css_class='dropdown-item' %}
                {% endif %}
            </div>
        </div>
    </div>
{% endblock %}<|MERGE_RESOLUTION|>--- conflicted
+++ resolved
@@ -13,54 +13,6 @@
 {% block title %}{{ schedule.name }}{% endblock %}
 
 {% block header %}
-<<<<<<< HEAD
-=======
-    <script type="text/javascript">
-        function init_sortable() {
-            $("#schedule-table").find("tbody").off();
-            var elements = document.getElementsByTagName('tbody');
-            $.each(elements, function (index, element) {
-                Sortable.create(element, {
-                    handle: '.dragndrop-handle',
-                    animation: 150,
-                    onUpdate: function (event) {
-                        $.each(($(event.from).children('tr')), function (index, tr_element) {
-                            var tr_element = $(tr_element);
-                            console.log(tr_element.data('id'));
-
-                            // The last table element has no ID attribute (has only the
-                            // 'add exercise' link
-                            if (tr_element.data('id')) {
-                                var step_pk = tr_element.data('id');
-                                $.ajax({
-                                    url: '/api/v2/schedulestep/' + step_pk + '/',
-                                    type: 'PATCH',
-                                    data: {'order': index + 1}
-                                }).done(function (data) {
-                                    // console.log(data);
-                                });
-                            }
-                        });
-
-
-                        // TODO: again, why do we need to do this twice. Otherwise, sometimes
-                        //       it doesn't get current data
-                        var current_url = $("#current-url").data('currentUrl');
-                        $.get(current_url);
-                        $.get(current_url, function (data) {
-                            $('#schedule-table').html($(data).find('#schedule-table').html());
-                            init_sortable();
-                        });
-                    }
-                });
-            })
-        }
-
-        $(function () {
-            init_sortable();
-        });
-    </script>
->>>>>>> 86c3bb1a
 {% endblock %}
 
 {% block content %}
@@ -113,21 +65,7 @@
                     </td>
                     {% if is_owner %}
                         <td style="min-width: 6em;">
-<<<<<<< HEAD
-            <span class="editoptions">
-                 <a href="{% url 'manager:step:edit' step.id %}"
-                    title="{% translate 'Edit' %}"
-                    class="wger-modal-dialog">
-                    <span class="{% fa_class 'edit' %}"></span></a>
-                <a href="{% url 'manager:step:delete' step.id %}"
-                   title="{% translate 'Delete' %}"
-                   class="wger-modal-dialog">
-                    <span class="{% fa_class 'trash' %}"></span></a>
-            </span>
-=======
                             <span class="editoptions">
-                                <span title="{% translate 'Move me' %}"
-                                      class="dragndrop-handle {% fa_class 'bars' %}"></span>
                                 <a
                                     href="{% url 'manager:step:edit' step.id %}"
                                     class="{{ css_class }}"
@@ -150,7 +88,6 @@
                                     <span class="{% fa_class 'trash' %}"></span>
                                 </a>
                             </span>
->>>>>>> 86c3bb1a
                         </td>
                     {% endif %}
                     <td>

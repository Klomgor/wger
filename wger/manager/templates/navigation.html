{% load i18n %}{% load url from future %}{% load cache %}
<nav id="nav">
    <div class="ym-wrapper">
        <div class="navbar navbar-inverse ">
            <div class="navbar-inner">
                <div class="container">
                    <a class="btn btn-navbar" data-toggle="collapse" data-target=".nav-collapse">
                        <span class="icon-bar"></span>
                        <span class="icon-bar"></span>
                        <span class="icon-bar"></span>
                    </a>
                    <div class="nav-collapse collapse">
                        <ul class="nav">
                            {#          #}
                            {# User tab #}
                            {#          #}
                            <li {% if active_tab == 'user' %}class="active"{% endif %}><a href="{% url 'index' %}">{% trans "Dashboard" %}</a></li>
                            

                            {#             #}
                            {# Workout tab #}
                            {#             #}
                            <li class="dropdown {% if active_tab == 'workout' %}active{% endif %}">
                                <a href="{% url 'wger.manager.views.workout.overview' %}"
                                   rel="nofollow"
                                   class="dropdown-toggle"
                                   data-toggle="dropdown">{% trans "Workouts" %} <b class="caret"></b></a>
                                <ul class="dropdown-menu">
                                    <li><a href="{% url 'wger.manager.views.workout.overview' %}" rel="nofollow">{% trans "Workouts" %}</a></li>
                                    <li><a href="{% url 'schedule-overview' %}" rel="nofollow">{% trans "Workouts schedules" %}</a></li>
                                </ul>
                            </li>
                            

                            {#               #}
                            {# Exercises tab #}
                            {#               #}
                            <li class="dropdown {% if active_tab == 'exercises' %}active{% endif %}">
                                <a href="{% url 'wger.exercises.views.exercises.overview' %}"
                                   class="dropdown-toggle"
                                   data-toggle="dropdown">{% trans "Exercises" %} <b class="caret"></b></a>
                                <ul class="dropdown-menu">
                                    <li><a href="{% url 'wger.exercises.views.exercises.overview' %}">{% trans "Exercises" %}</a></li>
                                    <li><a href="{% url 'muscle-overview' %}">{% trans "Muscle overview" %}</a></li>
<<<<<<< HEAD
                                    {% if user.is_authenticated and not user.get_profile.is_temporary %}
                                    <li><a href="{% url 'exercise-add' %}">{% trans "Add new exercise" %}</a><li>
                                    {% endif %}

=======
                                    {% cache cache_timeout user-admin-exercises user.id %} 
>>>>>>> 5e62d92b
                                    {% if perms.exercises %}
                                    <li class="divider"></li>
                                    <li class="nav-header">{% trans "Administration" %}</li>
                                    <li><a href="{% url 'exercise-pending' %}">{% trans "Exercises pending review" %}</a></li>
                                    {% endif %}
                                    {% endcache %}
                                    
                                </ul>
                            </li>


                            {#            #}
                            {# Weight tab #}
                            {#            #}
                            <li class="dropdown{% if active_tab == 'weight'    %} active{% endif %}">

                                <a href="{% url 'wger.weight.views.overview' %}"
                                   class="dropdown-toggle"
                                   data-toggle="dropdown"
                                   rel="nofollow">{% trans "Weight" %} <b class="caret"></b></a>
                                <ul class="dropdown-menu">
                                    <li><a href="{% url 'wger.weight.views.overview' %}" rel="nofollow">{% trans "Weight overview" %}</a></li>
                                    <li><a href="{% url 'weight-add' %}" rel="nofollow">{% trans "Add weight entry" %}</a></li>
                                </ul>
                            </li>
                            

                            {#               #}
                            {# Nutrition tab #}
                            {#               #}
                            <li class="dropdown {% if active_tab == 'nutrition' %}active{% endif %}">
                                <a href="{% url 'wger.nutrition.views.plan.overview' %}"
                                   class="dropdown-toggle"
                                   data-toggle="dropdown"
                                   rel="nofollow">{% trans "Nutrition" %} <b class="caret"></b></a>
                                <ul class="dropdown-menu">
                                <li><a href="{% url 'wger.nutrition.views.plan.overview' %}" rel="nofollow">{% trans "Nutrition plans" %}</a></li>
                                <li><a href="{% url 'ingredient-list' %}">{% trans "Ingredient overview" %}</a></li>
                                {% cache cache_timeout user-admin-ingredients user.id %}
                                {% if perms.exercises %}
                                    <li class="divider"></li>
                                    <li class="nav-header">{% trans "Administration" %}</li>
                                    <li><a href="{% url 'weight-unit-list' %}">{% trans "Ingredient weight units" %}</a></li>
                                    <li><a href="{% url 'ingredient-pending' %}">{% trans "Ingredients pending review" %}</a></li>
                                {% endif %}
                                {% endcache %}
                                </ul>
                            </li>


                            {#              #}
                            {# Software tab #}
                            {#              #}
                            <li class="dropdown {% if active_tab == 'software' %}active{% endif %}">
                                <a href=""
                                   class="dropdown-toggle"
                                   data-toggle="dropdown">{% trans "About this software" %} <b class="caret"></b></a>
                                <ul class="dropdown-menu">
                                    <li><a href="{% url 'software:features' %}">{% trans "Features" %}</a></li>
                                    <li><a href="{% url 'software:contribute' %}">{% trans "Contribute!" %} </a></li>
                                    <li><a href="{% url 'software:issues' %}">{% trans "Problems and wishes" %} </a></li>
                                    <li class="divider"></li>
                                    <li class="nav-header">{% trans "Developers" %}</li>
                                    <li><a href="{% url 'software:code' %}">{% trans "Get the code" %} </a></li>
                                    <li><a href="{% url 'software:license' %}">{% trans "License" %} </a></li>
                                    <li><a href="{% url 'software:changelog' %}">{% trans "Changelog" %} </a></li>
                                    <li><a href="https://github.com/rolandgeider/wger">{% trans "Github" %} </a></li>
                                    <li><a href="https://www.transifex.com/projects/p/wger-workout-manager/">{% trans "Translate with Transifex" %} </a></li>
                                    {% if perms.exercises %}
                                    <li class="divider"></li>
                                    <li class="nav-header">{% trans "Administration" %}</li>
                                    <li><a href="{% url 'config:language-overview' %}">{% trans "Languages" %} </a></li>
                                    {% endif  %}
                                </ul>
                            </li>
                        </ul>


                        {#             #}
                        {# Options tab #}
                        {#             #}
                        {% if not user.is_authenticated or user.get_profile.is_temporary %}
                        <ul class="nav pull-right">
                            <li class="divider-vertical"></li>
                            <li class="dropdown">
                            <a href="#" class="dropdown-toggle" data-toggle="dropdown">
                                {% trans "Options" %}
                            <b class="caret"></b>
                            </a>
                            <ul class="dropdown-menu">
                                <li><a href="{% url 'login' %}">{% trans "Login" %}</a></li>
                                <li><a href="{% url 'wger.manager.views.user.registration' %}">{% trans "Register" %}</a><li></li>
                                <li><a href="{% url 'django.contrib.auth.views.password_reset' %}">{% trans "Reset password" %}</a>
                            </ul>
                        </ul>
                        {% endif %}
                    </div><!--/.nav-collapse -->
                </div>
            </div>
        </div>
    </div>
</nav>
<|MERGE_RESOLUTION|>--- conflicted
+++ resolved
@@ -42,14 +42,11 @@
                                 <ul class="dropdown-menu">
                                     <li><a href="{% url 'wger.exercises.views.exercises.overview' %}">{% trans "Exercises" %}</a></li>
                                     <li><a href="{% url 'muscle-overview' %}">{% trans "Muscle overview" %}</a></li>
-<<<<<<< HEAD
                                     {% if user.is_authenticated and not user.get_profile.is_temporary %}
                                     <li><a href="{% url 'exercise-add' %}">{% trans "Add new exercise" %}</a><li>
                                     {% endif %}
 
-=======
                                     {% cache cache_timeout user-admin-exercises user.id %} 
->>>>>>> 5e62d92b
                                     {% if perms.exercises %}
                                     <li class="divider"></li>
                                     <li class="nav-header">{% trans "Administration" %}</li>

# -*- coding: utf-8 -*-

# This file is part of wger Workout Manager.
#
# wger Workout Manager is free software: you can redistribute it and/or modify
# it under the terms of the GNU Affero General Public License as published by
# the Free Software Foundation, either version 3 of the License, or
# (at your option) any later version.
#
# wger Workout Manager is distributed in the hope that it will be useful,
# but WITHOUT ANY WARRANTY; without even the implied warranty of
# MERCHANTABILITY or FITNESS FOR A PARTICULAR PURPOSE.  See the
# GNU General Public License for more details.
#
# You should have received a copy of the GNU Affero General Public License
# along with Workout Manager.  If not, see <http://www.gnu.org/licenses/>.

# Standard Library
import json

# Django
from django.http import HttpResponseNotFound
from django.shortcuts import get_object_or_404

# Third Party
from rest_framework import viewsets
from rest_framework.decorators import action
from rest_framework.response import Response

# wger
from wger.exercises.models import Exercise
from wger.manager.api.serializers import (
    DaySerializer,
    ScheduleSerializer,
    ScheduleStepSerializer,
    SetSerializer,
    SettingSerializer,
<<<<<<< HEAD
    WorkoutAndTemplateSerializer,
    WorkoutCanonicalFormSerializer,
=======
>>>>>>> ef514abf
    WorkoutLogSerializer,
    WorkoutSerializer,
    WorkoutSessionSerializer,
    WorkoutTemplateSerializer,
)
from wger.manager.models import (
    Day,
    Schedule,
    ScheduleStep,
    Set,
    Setting,
    Workout,
    WorkoutLog,
    WorkoutSession,
)
from wger.utils.viewsets import WgerOwnerObjectModelViewSet
from wger.weight.helpers import process_log_entries


class WorkoutViewSet(viewsets.ModelViewSet):
    """
    API endpoint for workout objects
    """
    serializer_class = WorkoutSerializer
    is_private = True
    ordering_fields = '__all__'
    filterset_fields = ('name', 'description', 'creation_date')

    def get_queryset(self):
        """
        Only allow access to appropriate objects
        """
        return Workout.objects.filter(user=self.request.user)

    def perform_create(self, serializer):
        """
        Set the owner
        """
        serializer.save(user=self.request.user)

    @action(detail=True)
    def log_data(self, request, pk):
        """
        Returns processed log data for graphing

        Basically, these are the logs for the workout and for a specific exercise.

        If on a day there are several entries with the same number of repetitions,
        but different weights, only the entry with the higher weight is shown in the chart
        """
        execise_id = request.GET.get('id')
        if not execise_id:
            return Response("Please provide an exercise ID in the 'id' GET parameter")

        exercise = get_object_or_404(Exercise, pk=execise_id)
        logs = exercise.workoutlog_set.filter(
            user=self.request.user,
            weight_unit__in=(1, 2),
            repetition_unit=1,
            workout=self.get_object()
        )
        entry_logs, chart_data = process_log_entries(logs)
        serialized_logs = {}
        for key, values in entry_logs.items():
            serialized_logs[str(key)] = [WorkoutLogSerializer(entry).data for entry in values]
        return Response({'chart_data': json.loads(chart_data), 'logs': serialized_logs})


class UserWorkoutTemplateViewSet(viewsets.ModelViewSet):
    """
    API endpoint for workout objects
    """
    serializer_class = WorkoutTemplateSerializer
    is_private = True
    ordering_fields = '__all__'
    filterset_fields = ('name', 'description', 'creation_date')

    def get_queryset(self):
        """
        Only allow access to appropriate objects
        """
        return Workout.templates.filter(user=self.request.user)

    def perform_create(self, serializer):
        """
        Set the owner
        """
        serializer.save(user=self.request.user)


class PublicWorkoutTemplateViewSet(viewsets.ModelViewSet):
    """
    API endpoint for public workout templates objects
    """
    serializer_class = WorkoutSerializer
    is_private = True
    ordering_fields = '__all__'
    filterset_fields = ('name', 'description', 'creation_date')

    def get_queryset(self):
        """
        Only allow access to appropriate objects
        """
        return Workout.templates.filter(is_public=True)

    def perform_create(self, serializer):
        """
        Set the owner
        """
        serializer.save(user=self.request.user)


class WorkoutAndTemplateViewSet(viewsets.ModelViewSet):
    """
    API endpoint for workout objects
    """
    serializer_class = WorkoutAndTemplateSerializer
    is_private = True
    ordering_fields = '__all__'
    filterset_fields = ('name', 'description', 'creation_date')

    def get_queryset(self):
        """
        Only allow access to appropriate objects
        """
        return Workout.both.filter(user=self.request.user)

    def perform_create(self, serializer):
        """
        Set the owner
        """
        serializer.save(user=self.request.user)


class WorkoutSessionViewSet(WgerOwnerObjectModelViewSet):
    """
    API endpoint for workout sessions objects
    """
    serializer_class = WorkoutSessionSerializer
    is_private = True
    ordering_fields = '__all__'
    filterset_fields = (
        'date',
        'workout',
        'notes',
        'impression',
        'time_start',
        'time_end',
    )

    def get_queryset(self):
        """
        Only allow access to appropriate objects
        """
        return WorkoutSession.objects.filter(user=self.request.user)

    def perform_create(self, serializer):
        """
        Set the owner
        """
        serializer.save(user=self.request.user)

    def get_owner_objects(self):
        """
        Return objects to check for ownership permission
        """
        return [(Workout, 'workout')]


class ScheduleStepViewSet(WgerOwnerObjectModelViewSet):
    """
    API endpoint for schedule step objects
    """
    serializer_class = ScheduleStepSerializer
    is_private = True
    ordering_fields = '__all__'
    filterset_fields = (
        'schedule',
        'workout',
        'duration',
        'order',
    )

    def get_queryset(self):
        """
        Only allow access to appropriate objects
        """
        return ScheduleStep.objects.filter(schedule__user=self.request.user)

    def get_owner_objects(self):
        """
        Return objects to check for ownership permission
        """
        return [(Workout, 'workout'), (Schedule, 'schedule')]


class ScheduleViewSet(viewsets.ModelViewSet):
    """
    API endpoint for schedule objects
    """
    serializer_class = ScheduleSerializer
    is_private = True
    ordering_fields = '__all__'
    filterset_fields = (
        'is_active',
        'is_loop',
        'start_date',
        'name',
    )

    def get_queryset(self):
        """
        Only allow access to appropriate objects
        """
        return Schedule.objects.filter(user=self.request.user)

    def perform_create(self, serializer):
        """
        Set the owner
        """
        serializer.save(user=self.request.user)


class DayViewSet(WgerOwnerObjectModelViewSet):
    """
    API endpoint for training day objects
    """
    serializer_class = DaySerializer
    is_private = True
    ordering_fields = '__all__'
    filterset_fields = (
        'description',
        'training',
        'day',
    )

    def get_queryset(self):
        """
        Only allow access to appropriate objects
        """
        return Day.objects.filter(training__user=self.request.user)

    def get_owner_objects(self):
        """
        Return objects to check for ownership permission
        """
        return [(Workout, 'training')]


class SetViewSet(WgerOwnerObjectModelViewSet):
    """
    API endpoint for workout set objects
    """
    serializer_class = SetSerializer
    is_private = True
    ordering_fields = '__all__'
    filterset_fields = (
        'exerciseday',
        'order',
        'sets',
    )

    def get_queryset(self):
        """
        Only allow access to appropriate objects
        """
        return Set.objects.filter(exerciseday__training__user=self.request.user)

    def get_owner_objects(self):
        """
        Return objects to check for ownership permission
        """
        return [(Day, 'exerciseday')]

    @action(detail=True)
    def computed_settings(self, request, pk):
        """Returns the synthetic settings for this set"""

        out = SettingSerializer(self.get_object().compute_settings, many=True).data
        return Response({'results': out})

    @action(detail=True)
    def smart_text(self, request, pk):
        """Returns the smart text representation for the reps"""

        try:
            exercise = get_object_or_404(Exercise, pk=int(self.request.GET.get('exercise')))
        except ValueError:
            return HttpResponseNotFound()
        return Response({'results': self.get_object().reps_smart_text(exercise=exercise)})


class SettingViewSet(WgerOwnerObjectModelViewSet):
    """
    API endpoint for repetition setting objects
    """
    serializer_class = SettingSerializer
    is_private = True
    ordering_fields = '__all__'
    filterset_fields = (
        'exercise',
        'order',
        'reps',
        'weight',
        'set',
        'order',
    )

    def get_queryset(self):
        """
        Only allow access to appropriate objects
        """
        return Setting.objects.filter(set__exerciseday__training__user=self.request.user)

    def perform_create(self, serializer):
        """
        Set the order
        """
        serializer.save(order=1)

    def get_owner_objects(self):
        """
        Return objects to check for ownership permission
        """
        return [(Set, 'set')]


class WorkoutLogViewSet(WgerOwnerObjectModelViewSet):
    """
    API endpoint for workout log objects
    """
    serializer_class = WorkoutLogSerializer
    is_private = True
    ordering_fields = '__all__'
    filterset_fields = (
        'date',
        'exercise',
        'reps',
        'weight',
        'workout',
    )

    def get_queryset(self):
        """
        Only allow access to appropriate objects
        """

        return WorkoutLog.objects.filter(user=self.request.user)

    def perform_create(self, serializer):
        """
        Set the owner
        """
        serializer.save(user=self.request.user)

    def get_owner_objects(self):
        """
        Return objects to check for ownership permission
        """
        return [(Workout, 'workout')]<|MERGE_RESOLUTION|>--- conflicted
+++ resolved
@@ -35,15 +35,12 @@
     ScheduleStepSerializer,
     SetSerializer,
     SettingSerializer,
-<<<<<<< HEAD
     WorkoutAndTemplateSerializer,
     WorkoutCanonicalFormSerializer,
-=======
->>>>>>> ef514abf
     WorkoutLogSerializer,
     WorkoutSerializer,
     WorkoutSessionSerializer,
-    WorkoutTemplateSerializer,
+    WorkoutTemplateSerializer
 )
 from wger.manager.models import (
     Day,

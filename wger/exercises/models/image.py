--- conflicted
+++ resolved
@@ -27,12 +27,6 @@
 
 # wger
 from wger.exercises.models import ExerciseBase
-<<<<<<< HEAD
-from wger.utils.cache import delete_template_fragment_cache
-from wger.utils.helpers import BaseImage
-from wger.utils.managers import SubmissionManager
-=======
->>>>>>> 39e69b34
 from wger.utils.models import (
     AbstractHistoryMixin,
     AbstractLicenseModel,
@@ -47,11 +41,7 @@
     return f"exercise-images/{instance.exercise_base.id}/{instance.uuid}{ext}"
 
 
-<<<<<<< HEAD
-class ExerciseImage(AbstractSubmissionModel, AbstractLicenseModel, models.Model, BaseImage):
-=======
-class ExerciseImage(AbstractLicenseModel, AbstractHistoryMixin, models.Model):
->>>>>>> 39e69b34
+class ExerciseImage(AbstractLicenseModel, AbstractHistoryMixin, models.Model, BaseImage):
     """
     Model for an exercise image
     """
@@ -166,31 +156,7 @@
         """
         Image has no owner information
         """
-<<<<<<< HEAD
         return False
-
-    def set_author(self, request):
-        """
-        Set author and status
-        This is only used when creating images (via web or API)
-        """
-        if request.user.has_perm('exercises.add_exerciseimage'):
-            self.status = self.STATUS_ACCEPTED
-            if not self.license_author:
-                self.license_author = request.get_host().split(':')[0]
-
-        else:
-            if not self.license_author:
-                self.license_author = request.user.username
-
-            subject = _('New user submitted image')
-            message = _('The user {0} submitted a new image "{1}" for exercise {2}.'
-                        ).format(request.user.username, self.name, self.exercise)
-            mail.mail_admins(
-                str(subject),
-                str(message),
-                fail_silently=True,
-            )
 
     @classmethod
     def from_json(
@@ -211,7 +177,4 @@
         image.save_image(retrieved_image, json_data)
 
         image.save()
-        return image
-=======
-        return False
->>>>>>> 39e69b34
+        return image
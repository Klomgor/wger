--- conflicted
+++ resolved
@@ -49,14 +49,8 @@
 logger = logging.getLogger(__name__)
 
 
-<<<<<<< HEAD
 class ExerciseCategoryListView(LoginRequiredMixin, PermissionRequiredMixin, ListView):
-    '''
-=======
-class ExerciseCategoryListView(LoginRequiredMixin, PermissionRequiredMixin,
-                               UAAwareViewMixin, ListView):
     """
->>>>>>> 319e2633
     Overview of all categories, for administration purposes
     """
     model = ExerciseCategory

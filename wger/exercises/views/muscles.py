# -*- coding: utf-8 -*-

# This file is part of wger Workout Manager.
#
# wger Workout Manager is free software: you can redistribute it and/or modify
# it under the terms of the GNU Affero General Public License as published by
# the Free Software Foundation, either version 3 of the License, or
# (at your option) any later version.
#
# wger Workout Manager is distributed in the hope that it will be useful,
# but WITHOUT ANY WARRANTY; without even the implied warranty of
# MERCHANTABILITY or FITNESS FOR A PARTICULAR PURPOSE.  See the
# GNU General Public License for more details.
#
# You should have received a copy of the GNU Affero General Public License

# Standard Library
import logging

# Django
from django.contrib.auth.mixins import (
    LoginRequiredMixin,
    PermissionRequiredMixin
)
from django.urls import (
    reverse,
    reverse_lazy
)
from django.utils.translation import (
    ugettext as _,
    ugettext_lazy
)
from django.views.generic import (
    CreateView,
    DeleteView,
    ListView,
    UpdateView
)

# wger
from wger.config.models import LanguageConfig
from wger.exercises.models import Muscle
from wger.utils.generic_views import (
    WgerDeleteMixin,
    WgerFormMixin
)
from wger.utils.language import load_item_languages


logger = logging.getLogger(__name__)


<<<<<<< HEAD
class MuscleListView(ListView):
    '''
=======
class MuscleListView(UAAwareViewMixin, ListView):
    """
>>>>>>> 319e2633
    Overview of all muscles and their exercises
    """
    model = Muscle
    queryset = Muscle.objects.all().order_by('-is_front', 'name'),
    context_object_name = 'muscle_list'
    template_name = 'muscles/overview.html'

    def get_context_data(self, **kwargs):
        """
        Send some additional data to the template
        """
        context = super(MuscleListView, self).get_context_data(**kwargs)
        context['active_languages'] = load_item_languages(LanguageConfig.SHOW_ITEM_EXERCISES)
        context['show_shariff'] = True
        return context


class MuscleAdminListView(LoginRequiredMixin, PermissionRequiredMixin, MuscleListView):
    """
    Overview of all muscles, for administration purposes
    """
    permission_required = 'exercises.change_muscle'
    queryset = Muscle.objects.order_by('name')
    template_name = 'muscles/admin-overview.html'


class MuscleAddView(WgerFormMixin, LoginRequiredMixin, PermissionRequiredMixin, CreateView):
    """
    Generic view to add a new muscle
    """

    model = Muscle
    fields = '__all__'
    success_url = reverse_lazy('exercise:muscle:admin-list')
    title = ugettext_lazy('Add muscle')
    permission_required = 'exercises.add_muscle'


class MuscleUpdateView(WgerFormMixin, LoginRequiredMixin, PermissionRequiredMixin, UpdateView):
    """
    Generic view to update an existing muscle
    """

    model = Muscle
    fields = '__all__'
    success_url = reverse_lazy('exercise:muscle:admin-list')
    permission_required = 'exercises.change_muscle'

    def get_context_data(self, **kwargs):
        """
        Send some additional data to the template
        """
        context = super(MuscleUpdateView, self).get_context_data(**kwargs)
        context['title'] = _(u'Edit {0}').format(self.object.name)
        return context


class MuscleDeleteView(WgerDeleteMixin, LoginRequiredMixin, PermissionRequiredMixin, DeleteView):
    """
    Generic view to delete an existing muscle
    """

    model = Muscle
    fields = ('name', 'is_front')
    success_url = reverse_lazy('exercise:muscle:admin-list')
    permission_required = 'exercises.delete_muscle'
    messages = ugettext_lazy('Successfully deleted')

    def get_context_data(self, **kwargs):
        """
        Send some additional data to the template
        """
        context = super(MuscleDeleteView, self).get_context_data(**kwargs)
        context['title'] = _(u'Delete {0}?').format(self.object.name)
        return context<|MERGE_RESOLUTION|>--- conflicted
+++ resolved
@@ -50,13 +50,8 @@
 logger = logging.getLogger(__name__)
 
 
-<<<<<<< HEAD
 class MuscleListView(ListView):
-    '''
-=======
-class MuscleListView(UAAwareViewMixin, ListView):
     """
->>>>>>> 319e2633
     Overview of all muscles and their exercises
     """
     model = Muscle

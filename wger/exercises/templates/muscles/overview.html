{% extends "base.html" %}
{% load i18n static cache wger_extras compress thumbnail %}

<!--
        Title
-->
{% block title %}{% trans "Muscle overview" %}{% endblock %}


{% block header %}
{% compress js %}
<script src="{% static 'js/exercises.js' %}"></script>
{% endcompress %}

{% endblock %}


<!--
        Main Content
-->
{% block content %}
{% cache cache_timeout muscle-overview language.id %}
<div class="accordion" id="muscleAccordion">
    {% for entry in muscle_list %}
    {% for muscle in entry %}
    <div class="card">
        <div class="card-header" id="header-{{muscle.pk}}">
            <button
                class="btn btn-block text-left muscle"
                type="button"
                data-toggle="collapse"
                aria-expanded="true"
                aria-controls="collapse-{{muscle.pk}}"
                data-target="#collapse-{{muscle.pk}}"
                data-muscle-target="muscle-{{muscle.id}}"
                data-is-front="{{muscle.is_front}}"
                data-name="{{muscle.name}}"
                itemscope itemtype="http://schema.org/Muscle"
            >
                {{ muscle }}
            </button>
        </div>
        <div class="collapse" id="collapse-{{muscle.pk}}" data-parent="#muscleAccordion">
            <div class="card-body px-0">
                <div class="list-group list-group-flush">
                    <div class="list-group-item">
                        {% render_muscles muscle %}
                    </div>

<<<<<<< HEAD
                    {% for exercise_base in muscle.exercisebase_set.all %}
                        {% for exercise in exercise_base.exercises.all %}
                        {% if exercise.language in active_languages %}
                        <a href="{{ exercise.get_absolute_url }}" class="list-group-item">
                            <div class="media">
                                {% if exercise.main_image %}
                                    <img alt="{{ exercise.name }}"
                                    class="mr-3"
                                    style="width: 50px;"
                                    src="{{ exercise.main_image.image|thumbnail_url:'thumbnail' }}">
                                {% else %}
                                    <img alt="{% trans 'Placeholder image for exercise' %}"
                                        class="mr-3"
                                        style="width: 50px;"
                                        src="{% static 'images/icons/image-placeholder.svg' %}">
                                {% endif %}
                                <div class="media-body">
                                    <p class="media-heading h5">{{ exercise.name }}</p>
                                    <span class="text-muted small">
                                        {% trans exercise.exercise_base.category.name %}
                                        <!--
                                        {% trans "Main muscles" %}: {{ exercise.exercise_base.muscles.all|join:", " }}
                                        <br>
                                        {% trans "Secondary muscles" %}: {{ exercise.exercise_base.muscles_secondary.all|join:", " }}
                                        -->
                                    </span>
                                </div>
                            </div>
                        </a>
                        {% endif %}
                        {% empty %}
                            {% trans "No exercises for this muscle. Add or edit an exercise and set the muscle." %}
                        {% endfor %}
=======
                    {% for exercise in muscle.exercise_set.accepted %}
                    {% if exercise.language in active_languages %}
                    <a href="{{ exercise.get_absolute_url }}" class="list-group-item">
                        <div class="media">
                            {% if exercise.main_image %}
                                <img alt="{{ exercise.name }}"
                                 class="mr-3"
                                 style="width: 50px;"
                                 src="{{ exercise.main_image.image|thumbnail_url:'thumbnail' }}">
                            {% else %}
                                <img alt="{% trans 'Placeholder image for exercise' %}"
                                     class="mr-3"
                                     style="width: 50px;"
                                     src="{% static 'images/icons/image-placeholder.svg' %}">
                            {% endif %}
                            <div class="media-body">
                                <p class="media-heading h5">{{ exercise.name }}</p>
                                <span class="text-muted small">
                                    {% trans exercise.category.name %}
                                    <!--
                                    {% trans "Main muscles" %}: {{ exercise.muscles.all|join:", " }}
                                    <br>
                                    {% trans "Secondary muscles" %}: {{ exercise.muscles_secondary.all|join:", " }}
                                    -->
                                </span>
                             </div>
                        </div>
                    </a>
                    {% endif %}
                    {% empty %}
                        {% trans "No exercises for this equipment. Add or edit an exercise and set the equipment." %}
>>>>>>> 45ef6a6b
                    {% endfor %}
                </div>
            </div>
        </div>
    </div>
    {% endfor %}
    {% endfor %}
</div>
{% endcache %}
{% endblock %}


<!--
    Side bar
-->
{% block sidebar %}
{% endblock %}


<!--
    Options
-->
{% block options %}
    {% if user.is_authenticated and not user.userprofile.is_temporary %}
        <a href="{% url 'exercise:exercise:add' %}" class="btn btn-success btn-sm">
            {% trans "Add new exercise" %}
        </a>
    {% else %}
        <a href="#" class="btn btn-success btn-sm disabled">
            {% trans "Add new exercise" %}<br>
            <small>
            {% trans "Only registered users can do this" %}
            </small>
        </a>
    {% endif %}
{% endblock %}<|MERGE_RESOLUTION|>--- conflicted
+++ resolved
@@ -47,9 +47,8 @@
                         {% render_muscles muscle %}
                     </div>
 
-<<<<<<< HEAD
-                    {% for exercise_base in muscle.exercisebase_set.all %}
-                        {% for exercise in exercise_base.exercises.all %}
+                    {% for exercise_base in muscle.exercisebase_set.accepted %}
+                        {% for exercise in exercise_base.exercises.accepted %}
                         {% if exercise.language in active_languages %}
                         <a href="{{ exercise.get_absolute_url }}" class="list-group-item">
                             <div class="media">
@@ -81,39 +80,6 @@
                         {% empty %}
                             {% trans "No exercises for this muscle. Add or edit an exercise and set the muscle." %}
                         {% endfor %}
-=======
-                    {% for exercise in muscle.exercise_set.accepted %}
-                    {% if exercise.language in active_languages %}
-                    <a href="{{ exercise.get_absolute_url }}" class="list-group-item">
-                        <div class="media">
-                            {% if exercise.main_image %}
-                                <img alt="{{ exercise.name }}"
-                                 class="mr-3"
-                                 style="width: 50px;"
-                                 src="{{ exercise.main_image.image|thumbnail_url:'thumbnail' }}">
-                            {% else %}
-                                <img alt="{% trans 'Placeholder image for exercise' %}"
-                                     class="mr-3"
-                                     style="width: 50px;"
-                                     src="{% static 'images/icons/image-placeholder.svg' %}">
-                            {% endif %}
-                            <div class="media-body">
-                                <p class="media-heading h5">{{ exercise.name }}</p>
-                                <span class="text-muted small">
-                                    {% trans exercise.category.name %}
-                                    <!--
-                                    {% trans "Main muscles" %}: {{ exercise.muscles.all|join:", " }}
-                                    <br>
-                                    {% trans "Secondary muscles" %}: {{ exercise.muscles_secondary.all|join:", " }}
-                                    -->
-                                </span>
-                             </div>
-                        </div>
-                    </a>
-                    {% endif %}
-                    {% empty %}
-                        {% trans "No exercises for this equipment. Add or edit an exercise and set the equipment." %}
->>>>>>> 45ef6a6b
                     {% endfor %}
                 </div>
             </div>

{% extends "base.html" %}
{% load i18n %}
{% load staticfiles %}
{% load wger_extras %}
{% load thumbnail %}

<!--
        Title
-->
{% block title %}{% trans "Exercises" %}{% endblock %}


<!--
        Main Content
-->
{% block content %}

<div data-role="collapsible-set" data-theme="c" data-content-theme="c">
{% for category in categories %}
    <div data-role="collapsible">
        <h3>{% trans category.name %}</h3>

        <ul data-role="listview">
        {% for exercise in category|get_active_exercises:active_languages %}
            <li>
                <a href="{{ exercise.get_absolute_url }}" data-ajax="false">
                {% if exercise.main_image.image %}
                <img src="{{ exercise.main_image.image|thumbnail_url:'thumbnail_cropped' }}">
                {% endif %}
                {{ exercise.name }}</a>
            </li>
        {% endfor %}
        </ul>
    </div>
{% endfor %}
</div>
{% endblock %}


<!--
        Side bar
-->
{% block sidebar %}
<h3>{% trans "Search" %}</h3>
<br>

<ul data-role="listview"
    data-theme="c"
    data-filter="true"
    data-filter-reveal="true"
    data-inset="true"
    data-filter-placeholder="{% trans 'exercise name' %}"
    id="exercise_search_form">
    {% for category in categories %}
<<<<<<< HEAD
    {% for exercise in category|get_active_exercises:active_languages %}
        <li><a href="{{ exercise.get_absolute_url }}">{{ exercise.name }}</a></li>
=======
    {% for exercise in category.exercise_set.all %}
        <li>
            <a href="{{ exercise.get_absolute_url }}" data-ajax="false">
            {% if exercise.main_image.image %}
            <img src="{{ exercise.main_image.image|thumbnail_url:'thumbnail_cropped' }}">
            {% endif %}
            {{ exercise.name }}</a>
        </li>
>>>>>>> bf1c84d4
    {% endfor %}
    {% endfor %}
</ul>


<h3>{% trans "Add new exercise" %}</h3>
<p>
    {% if user.is_authenticated and not user.get_profile.is_temporary %}
    <a href="{% url 'exercise-add' %}" data-role="button">
    <img src="{% static 'images/icons/new.svg' %}"
         width="32"
         height="32"
         alt="{% trans 'Add new exercise' %}"
         title="{% trans 'Add new exercise' %}">
    {% trans "Add new exercise" %}
    </a>
    {% else %}
    <span data-role="button" class="ui-disabled">
    <img src="{% static 'images/icons/new.svg' %}"
         width="32"
         height="32"
         alt="{% trans 'Add new exercise' %}"
         title="{% trans 'Add new exercise' %}">
    {% trans "Only registered users can do this" %}
    </span>
    {% endif %}
</p>


{% if perms.exercises %}
    <h3>{% trans "Options" %}</h3>
        {% if categories %}
        <p>
        {% with category=categories|first %}
        <a href="{% url 'exercisecategory-edit' category.id %}"
           data-role="button"
           id="current-category-edit">
            <img src="{% static 'images/icons/edit.svg' %}"
                 width="32"
                 height="32"
                 alt="{% trans 'Edit category' %}"
                 title="{% trans 'Edit category' %}">
                {% trans "Edit category" %}:
                <span class="current-category-name">{{category.name}}</span>
        </a>
        </p>
        {% endwith %}
        <p>
        {% with category=categories|first %}
        <a href="{% url 'exercisecategory-delete' category.id %}"
           data-role="button"
           id="current-category-delete">
            <img src="{% static 'images/icons/trash.svg' %}"
                 width="32"
                 height="32"
                 alt="{% trans 'Delete category' %}"
                 title="{% trans 'Delete category' %}">
                {% trans "Delete category" %}:
                <span class="current-category-name">{{category.name}}</span>
        </a>
        {% endwith %}
        </p>
        {% endif %}

        <p>
        <a href="{% url 'exercisecategory-add' %}"
           data-role="button">
            <img src="{% static 'images/icons/folder-new.svg' %}"
                 width="32"
                 height="32"
                 alt="{% trans 'Add category' %}"
                 title="{% trans 'Add category' %}">
         {% trans "Add category" %}
        </a>
    </p>
{% endif %}
{% endblock %}<|MERGE_RESOLUTION|>--- conflicted
+++ resolved
@@ -52,11 +52,7 @@
     data-filter-placeholder="{% trans 'exercise name' %}"
     id="exercise_search_form">
     {% for category in categories %}
-<<<<<<< HEAD
     {% for exercise in category|get_active_exercises:active_languages %}
-        <li><a href="{{ exercise.get_absolute_url }}">{{ exercise.name }}</a></li>
-=======
-    {% for exercise in category.exercise_set.all %}
         <li>
             <a href="{{ exercise.get_absolute_url }}" data-ajax="false">
             {% if exercise.main_image.image %}
@@ -64,7 +60,6 @@
             {% endif %}
             {{ exercise.name }}</a>
         </li>
->>>>>>> bf1c84d4
     {% endfor %}
     {% endfor %}
 </ul>

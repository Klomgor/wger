# This file is part of wger Workout Manager.
#
# wger Workout Manager is free software: you can redistribute it and/or modify
# it under the terms of the GNU Affero General Public License as published by
# the Free Software Foundation, either version 3 of the License, or
# (at your option) any later version.
#
# wger Workout Manager is distributed in the hope that it will be useful,
# but WITHOUT ANY WARRANTY; without even the implied warranty of
# MERCHANTABILITY or FITNESS FOR A PARTICULAR PURPOSE.  See the
# GNU General Public License for more details.
#
# You should have received a copy of the GNU Affero General Public License
# along with Workout Manager.  If not, see <http://www.gnu.org/licenses/>.

# Standard Library
import logging
from uuid import UUID

# Third Party
import bleach
from actstream import action as actstream_action
from bleach.css_sanitizer import CSSSanitizer
# Django
from django.conf import settings
from django.contrib.postgres.search import TrigramSimilarity
from django.db.models import Q
from django.utils.decorators import method_decorator
from django.utils.translation import gettext as _
from django.views.decorators.cache import cache_page
from drf_spectacular.types import OpenApiTypes
from drf_spectacular.utils import (
    OpenApiParameter,
    extend_schema,
    inline_serializer,
)
from easy_thumbnails.alias import aliases
from easy_thumbnails.exceptions import InvalidImageFormatError
from easy_thumbnails.files import get_thumbnailer
from rest_framework import viewsets
from rest_framework.decorators import (
    action,
    api_view,
)
from rest_framework.fields import (
    CharField,
    IntegerField,
)
from rest_framework.response import Response
from rest_framework.viewsets import ModelViewSet

# wger
from wger.exercises.api.permissions import CanContributeExercises
from wger.exercises.api.serializers import (
    DeletionLogSerializer,
    EquipmentSerializer,
    ExerciseAliasSerializer,
    ExerciseBaseInfoSerializer,
    ExerciseBaseSerializer,
    ExerciseCategorySerializer,
    ExerciseCommentSerializer,
    ExerciseImageSerializer,
    ExerciseInfoSerializer,
    ExerciseSerializer,
    ExerciseTranslationSerializer,
    ExerciseVariationSerializer,
    ExerciseVideoSerializer,
    MuscleSerializer,
)
from wger.exercises.models import (
    Alias,
    DeletionLog,
    Equipment,
    Exercise,
    ExerciseBase,
    ExerciseCategory,
    ExerciseComment,
    ExerciseImage,
    ExerciseVideo,
    Muscle,
    Variation,
)
from wger.exercises.views.helper import StreamVerbs
from wger.utils.constants import (
    ENGLISH_SHORT_NAME,
    HTML_ATTRIBUTES_WHITELIST,
    HTML_STYLES_WHITELIST,
    HTML_TAG_WHITELIST,
)
from wger.utils.db import is_postgres_db
from wger.utils.language import load_language

logger = logging.getLogger(__name__)


class ExerciseBaseViewSet(ModelViewSet):
    """
    API endpoint for exercise base objects.

    For a read-only endpoint with all the information of an exercise, see /api/v2/exercisebaseinfo/
    """

    queryset = ExerciseBase.translations.all()
    serializer_class = ExerciseBaseSerializer
    permission_classes = (CanContributeExercises,)
    ordering_fields = '__all__'
    filterset_fields = (
        'category',
        'muscles',
        'muscles_secondary',
        'equipment',
    )

    def perform_create(self, serializer):
        """
        Save entry to activity stream
        """
        super().perform_create(serializer)
        actstream_action.send(
            self.request.user,
            verb=StreamVerbs.CREATED.value,
            action_object=serializer.instance,
        )

    def perform_update(self, serializer):
        """
        Save entry to activity stream
        """
        super().perform_create(serializer)
        actstream_action.send(
            self.request.user,
            verb=StreamVerbs.UPDATED.value,
            action_object=serializer.instance,
        )

    def perform_destroy(self, instance: ExerciseBase):
        """Manually delete the exercise and set the replacement, if any"""

        uuid = self.request.query_params.get('replaced_by', '')
        try:
            UUID(uuid, version=4)
        except ValueError:
            uuid = None

        instance.delete(replace_by=uuid)


class ExerciseTranslationViewSet(ModelViewSet):
    """
    API endpoint for editing or adding exercise translation objects.
    """

    queryset = Exercise.objects.all()
    permission_classes = (CanContributeExercises,)
    serializer_class = ExerciseTranslationSerializer
    ordering_fields = '__all__'
    filterset_fields = (
        'uuid',
        'created',
        'exercise_base',
        'description',
        'name',
    )

    def perform_create(self, serializer):
        """
        Save entry to activity stream
        """
        # Clean the description HTML
        if serializer.validated_data.get('description'):
            serializer.validated_data['description'] = bleach.clean(
                serializer.validated_data['description'],
                tags=HTML_TAG_WHITELIST,
                attributes=HTML_ATTRIBUTES_WHITELIST,
                css_sanitizer=CSSSanitizer(allowed_css_properties=HTML_STYLES_WHITELIST),
                strip=True,
            )
        super().perform_create(serializer)

        actstream_action.send(
            self.request.user,
            verb=StreamVerbs.CREATED.value,
            action_object=serializer.instance,
        )

    def perform_update(self, serializer):
        """
        Save entry to activity stream
        """

        # Don't allow to change the base or the language over the API
        if serializer.validated_data.get('exercise_base'):
            del serializer.validated_data['exercise_base']

        if serializer.validated_data.get('language'):
            del serializer.validated_data['language']

        # Clean the description HTML
        if serializer.validated_data.get('description'):
            serializer.validated_data['description'] = bleach.clean(
                serializer.validated_data['description'],
                tags=HTML_TAG_WHITELIST,
                attributes=HTML_ATTRIBUTES_WHITELIST,
                css_sanitizer=CSSSanitizer(allowed_css_properties=HTML_STYLES_WHITELIST),
                strip=True,
            )

        super().perform_update(serializer)
        actstream_action.send(
            self.request.user,
            verb=StreamVerbs.UPDATED.value,
            action_object=serializer.instance,
        )


class ExerciseViewSet(viewsets.ReadOnlyModelViewSet):
    """
    API endpoint for exercise objects, use /api/v2/exercisebaseinfo/ instead.

    This is only kept for backwards compatibility and will be removed in the future
    """

    queryset = Exercise.objects.all()
    permission_classes = (CanContributeExercises,)
    serializer_class = ExerciseSerializer
    ordering_fields = '__all__'
    filterset_fields = (
        'uuid',
        'created',
        'exercise_base',
        'description',
        'language',
        'name',
    )

    @method_decorator(cache_page(settings.WGER_SETTINGS['EXERCISE_CACHE_TTL']))
    def dispatch(self, request, *args, **kwargs):
        return super().dispatch(request, *args, **kwargs)

    @extend_schema(deprecated=True)
    def list(self, request, *args, **kwargs):
        return super().list(request, *args, **kwargs)

    @extend_schema(deprecated=True)
    def retrieve(self, request, *args, **kwargs):
        return super().retrieve(request, *args, **kwargs)

    def get_queryset(self):
        """Add additional filters for fields from exercise base"""

        qs = Exercise.objects.all()

        category = self.request.query_params.get('category')
        muscles = self.request.query_params.get('muscles')
        muscles_secondary = self.request.query_params.get('muscles_secondary')
        equipment = self.request.query_params.get('equipment')
        license = self.request.query_params.get('license')

        if category:
            try:
                qs = qs.filter(exercise_base__category_id=int(category))
            except ValueError:
                logger.info(f'Got {category} as category ID')

        if muscles:
            try:
                qs = qs.filter(exercise_base__muscles__in=[int(m) for m in muscles.split(',')])
            except ValueError:
                logger.info(f'Got {muscles} as muscle IDs')

        if muscles_secondary:
            try:
                muscle_ids = [int(m) for m in muscles_secondary.split(',')]
                qs = qs.filter(exercise_base__muscles_secondary__in=muscle_ids)
            except ValueError:
                logger.info(f"Got '{muscles_secondary}' as secondary muscle IDs")

        if equipment:
            try:
                qs = qs.filter(exercise_base__equipment__in=[int(e) for e in equipment.split(',')])
            except ValueError:
                logger.info(f'Got {equipment} as equipment IDs')

        if license:
            try:
                qs = qs.filter(exercise_base__license_id=int(license))
            except ValueError:
                logger.info(f'Got {license} as license ID')

        return qs


@extend_schema(
    parameters=[
        OpenApiParameter(
            'term',
            OpenApiTypes.STR,
            OpenApiParameter.QUERY,
            description='The name of the exercise to search',
            required=True,
        ),
        OpenApiParameter(
            'language',
            OpenApiTypes.STR,
            OpenApiParameter.QUERY,
            description='Comma separated list of language codes to search',
            required=True,
        ),
    ],
    # yapf: disable
    responses={
<<<<<<< HEAD
        200:
            inline_serializer(
                name='ExerciseSearchResponse',
                fields={
                    'value':
                        CharField(),
                    'data':
                        inline_serializer(
                            name='ExerciseSearchItemResponse',
                            fields={
                                'id': IntegerField(),
                                'base_id': IntegerField(),
                                'name': CharField(),
                                'category': CharField(),
                                'image': CharField(),
                                'image_thumbnail': CharField()
                            }
                        )
                }
            )
    }
=======
        200: inline_serializer(
            name='ExerciseSearchResponse',
            fields={
                'value': CharField(),
                'data': inline_serializer(
                    name='ExerciseSearchItemResponse',
                    fields={
                        'id': IntegerField(),
                        'base_id': IntegerField(),
                        'name': CharField(),
                        'category': CharField(),
                        'image': CharField(),
                        'image_thumbnail': CharField(),
                    },
                ),
            },
        )
    },
>>>>>>> 36b3650a
    # yapf: enable
)
@api_view(['GET'])
def search(request):
    """
    Searches for exercises.

    This format is currently used by the exercise search autocompleter
    """
    q = request.GET.get('term', None)
    language_codes = request.GET.get('language', ENGLISH_SHORT_NAME)
    response = {}
    results = []

    if not q:
        return Response(response)

    languages = [load_language(l) for l in language_codes.split(',')]
<<<<<<< HEAD
    query = Exercise.objects.filter(language__in=languages).only('name')

    # Postgres uses a full-text search
    if is_postgres_db():
        query = (
            query.annotate(similarity=TrigramSimilarity("name", q))
            .filter(Q(similarity__gt=0.15) | Q(alias__alias__icontains=q))
            .order_by("-similarity", "name")
        )
    else:
        query = query.filter(Q(name__icontains=q) | Q(alias__alias__icontains=q))
=======
    translations = (
        Exercise.objects.filter(Q(name__icontains=q) | Q(alias__alias__icontains=q))
        .filter(language__in=languages)
        .order_by('exercise_base__category__name', 'name')
        .distinct()
    )
>>>>>>> 36b3650a

    for translation in query:
        image = None
        thumbnail = None
        if translation.main_image:
            image_obj = translation.main_image
            image = image_obj.image.url
            t = get_thumbnailer(image_obj.image)
            thumbnail = None
            try:
                thumbnail = t.get_thumbnail(aliases.get('micro_cropped')).url
            except InvalidImageFormatError:
                pass

        result_json = {
            'value': translation.name,
            'data': {
                'id': translation.id,
                'base_id': translation.exercise_base_id,
                'name': translation.name,
                'category': _(translation.category.name),
                'image': image,
                'image_thumbnail': thumbnail,
            },
        }
        results.append(result_json)
    response["suggestions"] = results
    return Response(response)


class ExerciseInfoViewset(viewsets.ReadOnlyModelViewSet):
    """
    API endpoint for exercise objects, use /api/v2/exercisebaseinfo/ instead.
    """

    queryset = Exercise.objects.all()
    serializer_class = ExerciseInfoSerializer
    ordering_fields = '__all__'
    filterset_fields = (
        'created',
        'description',
        'name',
        'exercise_base',
        'license',
        'license_author',
    )

    @method_decorator(cache_page(settings.WGER_SETTINGS['EXERCISE_CACHE_TTL']))
    def dispatch(self, request, *args, **kwargs):
        return super().dispatch(request, *args, **kwargs)

    @extend_schema(deprecated=True)
    def list(self, request, *args, **kwargs):
        return super().list(request, *args, **kwargs)

    @extend_schema(deprecated=True)
    def retrieve(self, request, *args, **kwargs):
        return super().retrieve(request, *args, **kwargs)


class ExerciseBaseInfoViewset(viewsets.ReadOnlyModelViewSet):
    """
    Read-only info API endpoint for exercise objects, grouped by the exercise
    base. Returns nested data structures for more easy and faster parsing and
    is the recommended way to access the exercise data.
    """

    queryset = ExerciseBase.objects.all()
    serializer_class = ExerciseBaseInfoSerializer
    ordering_fields = '__all__'
    filterset_fields = (
        'uuid',
        'category',
        'muscles',
        'muscles_secondary',
        'equipment',
        'variations',
        'license',
        'license_author',
    )


class EquipmentViewSet(viewsets.ReadOnlyModelViewSet):
    """
    API endpoint for equipment objects
    """

    queryset = Equipment.objects.all()
    serializer_class = EquipmentSerializer
    ordering_fields = '__all__'
    filterset_fields = ('name',)

    @method_decorator(cache_page(settings.WGER_SETTINGS['EXERCISE_CACHE_TTL']))
    def dispatch(self, request, *args, **kwargs):
        return super().dispatch(request, *args, **kwargs)


class DeletionLogViewSet(viewsets.ReadOnlyModelViewSet):
    """
    API endpoint for exercise deletion logs

    This lists objects that where deleted on a wger instance and should be deleted
    as well when performing a sync (e.g. because many exercises where submitted at
    once or an image was uploaded that hasn't a CC license)
    """

    queryset = DeletionLog.objects.all()
    serializer_class = DeletionLogSerializer
    ordering_fields = '__all__'
    filterset_fields = ('model_type',)


class ExerciseCategoryViewSet(viewsets.ReadOnlyModelViewSet):
    """
    API endpoint for exercise categories objects
    """

    queryset = ExerciseCategory.objects.all()
    serializer_class = ExerciseCategorySerializer
    ordering_fields = '__all__'
    filterset_fields = ('name',)

    @method_decorator(cache_page(settings.WGER_SETTINGS['EXERCISE_CACHE_TTL']))
    def dispatch(self, request, *args, **kwargs):
        return super().dispatch(request, *args, **kwargs)


class ExerciseImageViewSet(ModelViewSet):
    """
    API endpoint for exercise image objects
    """

    queryset = ExerciseImage.objects.all()
    serializer_class = ExerciseImageSerializer
    permission_classes = (CanContributeExercises,)
    ordering_fields = '__all__'
    filterset_fields = (
        'is_main',
        'exercise_base',
        'license',
        'license_author',
    )

    @method_decorator(cache_page(settings.WGER_SETTINGS['EXERCISE_CACHE_TTL']))
    def dispatch(self, request, *args, **kwargs):
        return super().dispatch(request, *args, **kwargs)

    @action(detail=True)
    def thumbnails(self, request, pk):
        """
        Return a list of the image's thumbnails
        """
        try:
            image = ExerciseImage.objects.get(pk=pk)
        except ExerciseImage.DoesNotExist:
            return Response([])

        thumbnails = {}
        for alias in aliases.all():
            t = get_thumbnailer(image.image)
            thumbnails[alias] = {
                'url': t.get_thumbnail(aliases.get(alias)).url,
                'settings': aliases.get(alias),
            }
        thumbnails['original'] = image.image.url
        return Response(thumbnails)

    def perform_create(self, serializer):
        """
        Save entry to activity stream
        """
        super().perform_create(serializer)
        actstream_action.send(
            self.request.user,
            verb=StreamVerbs.CREATED.value,
            action_object=serializer.instance,
        )

    def perform_update(self, serializer):
        """
        Save entry to activity stream
        """
        super().perform_create(serializer)
        actstream_action.send(
            self.request.user,
            verb=StreamVerbs.UPDATED.value,
            action_object=serializer.instance,
        )


class ExerciseVideoViewSet(ModelViewSet):
    """
    API endpoint for exercise video objects
    """

    queryset = ExerciseVideo.objects.all()
    serializer_class = ExerciseVideoSerializer
    permission_classes = (CanContributeExercises,)
    ordering_fields = '__all__'
    filterset_fields = (
        'is_main',
        'exercise_base',
        'license',
        'license_author',
    )

    def perform_create(self, serializer):
        """
        Save entry to activity stream
        """
        super().perform_create(serializer)
        actstream_action.send(
            self.request.user,
            verb=StreamVerbs.CREATED.value,
            action_object=serializer.instance,
        )

    def perform_update(self, serializer):
        """
        Save entry to activity stream
        """
        super().perform_create(serializer)
        actstream_action.send(
            self.request.user,
            verb=StreamVerbs.UPDATED.value,
            action_object=serializer.instance,
        )


class ExerciseCommentViewSet(ModelViewSet):
    """
    API endpoint for exercise comment objects
    """

    serializer_class = ExerciseCommentSerializer
    permission_classes = (CanContributeExercises,)
    ordering_fields = '__all__'
    filterset_fields = ('comment', 'exercise')

    def get_queryset(self):
        """Filter by language for exercise comments"""
        qs = ExerciseComment.objects.all()
        language = self.request.query_params.get('language')
        if language:
            exercises = Exercise.objects.filter(language=language)
            qs = ExerciseComment.objects.filter(exercise__in=exercises)
        return qs

    def perform_create(self, serializer):
        """
        Save entry to activity stream
        """
        super().perform_create(serializer)
        actstream_action.send(
            self.request.user,
            verb=StreamVerbs.CREATED.value,
            action_object=serializer.instance,
        )

    def perform_update(self, serializer):
        """
        Save entry to activity stream
        """
        super().perform_create(serializer)
        actstream_action.send(
            self.request.user,
            verb=StreamVerbs.UPDATED.value,
            action_object=serializer.instance,
        )


class ExerciseAliasViewSet(ModelViewSet):
    """
    API endpoint for exercise aliases objects
    """

    serializer_class = ExerciseAliasSerializer
    queryset = Alias.objects.all()
    permission_classes = (CanContributeExercises,)
    ordering_fields = '__all__'
    filterset_fields = ('alias', 'exercise')

    def perform_create(self, serializer):
        """
        Save entry to activity stream
        """
        super().perform_create(serializer)
        actstream_action.send(
            self.request.user,
            verb=StreamVerbs.CREATED.value,
            action_object=serializer.instance,
        )

    def perform_update(self, serializer):
        """
        Save entry to activity stream
        """
        super().perform_create(serializer)
        actstream_action.send(
            self.request.user,
            verb=StreamVerbs.UPDATED.value,
            action_object=serializer.instance,
        )


class ExerciseVariationViewSet(ModelViewSet):
    """
    API endpoint for exercise variation objects
    """

    serializer_class = ExerciseVariationSerializer
    queryset = Variation.objects.all()
    permission_classes = (CanContributeExercises,)


class MuscleViewSet(viewsets.ReadOnlyModelViewSet):
    """
    API endpoint for muscle objects
    """

    queryset = Muscle.objects.all()
    serializer_class = MuscleSerializer
    ordering_fields = '__all__'
    filterset_fields = ('name', 'is_front', 'name_en')

    @method_decorator(cache_page(settings.WGER_SETTINGS['EXERCISE_CACHE_TTL']))
    def dispatch(self, request, *args, **kwargs):
        return super().dispatch(request, *args, **kwargs)<|MERGE_RESOLUTION|>--- conflicted
+++ resolved
@@ -309,29 +309,6 @@
     ],
     # yapf: disable
     responses={
-<<<<<<< HEAD
-        200:
-            inline_serializer(
-                name='ExerciseSearchResponse',
-                fields={
-                    'value':
-                        CharField(),
-                    'data':
-                        inline_serializer(
-                            name='ExerciseSearchItemResponse',
-                            fields={
-                                'id': IntegerField(),
-                                'base_id': IntegerField(),
-                                'name': CharField(),
-                                'category': CharField(),
-                                'image': CharField(),
-                                'image_thumbnail': CharField()
-                            }
-                        )
-                }
-            )
-    }
-=======
         200: inline_serializer(
             name='ExerciseSearchResponse',
             fields={
@@ -350,7 +327,6 @@
             },
         )
     },
->>>>>>> 36b3650a
     # yapf: enable
 )
 @api_view(['GET'])
@@ -369,7 +345,6 @@
         return Response(response)
 
     languages = [load_language(l) for l in language_codes.split(',')]
-<<<<<<< HEAD
     query = Exercise.objects.filter(language__in=languages).only('name')
 
     # Postgres uses a full-text search
@@ -381,14 +356,6 @@
         )
     else:
         query = query.filter(Q(name__icontains=q) | Q(alias__alias__icontains=q))
-=======
-    translations = (
-        Exercise.objects.filter(Q(name__icontains=q) | Q(alias__alias__icontains=q))
-        .filter(language__in=languages)
-        .order_by('exercise_base__category__name', 'name')
-        .distinct()
-    )
->>>>>>> 36b3650a
 
     for translation in query:
         image = None

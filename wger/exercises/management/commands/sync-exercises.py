--- conflicted
+++ resolved
@@ -24,11 +24,8 @@
 import requests
 
 # wger
-<<<<<<< HEAD
-=======
 from wger import get_version
 from wger.core.models import Language
->>>>>>> 0ae546b4
 from wger.exercises.models import (
     DeletionLog,
     Equipment,
@@ -96,16 +93,7 @@
         except ValidationError:
             raise CommandError('Please enter a valid URL')
 
-<<<<<<< HEAD
-        headers = wger_headers()
-        self.sync_categories(headers, remote_url)
-        self.sync_muscles(headers, remote_url)
-        self.sync_equipment(headers, remote_url)
-        self.sync_exercises(headers, remote_url)
-=======
-        self.headers = {
-            'User-agent': default_user_agent('wger/{} + requests'.format(get_version()))
-        }
+        self.headers = wger_headers()
 
         # Process everything
         self.sync_languages()
@@ -115,7 +103,6 @@
         self.sync_exercises()
         if not options['skip_delete']:
             self.delete_entries()
->>>>>>> 0ae546b4
 
     def sync_exercises(self):
         """Synchronize the exercises from the remote server"""

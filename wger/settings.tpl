#!/usr/bin/env python
# -*- coding: utf-8 -*-

# wger
from wger.settings_global import *


# Use 'DEBUG = True' to get more details for server errors
DEBUG = True

<<<<<<< HEAD

=======
>>>>>>> 0ae546b4
# Application settings
WGER_SETTINGS['EMAIL_FROM'] = 'wger Workout Manager <wger@example.com>'
WGER_SETTINGS["ALLOW_REGISTRATION"] = True
WGER_SETTINGS["ALLOW_GUEST_USERS"] = True
WGER_SETTINGS["ALLOW_UPLOAD_VIDEOS"] = False
WGER_SETTINGS["MIN_ACCOUNT_AGE_TO_TRUST"] = 21  # in days
WGER_SETTINGS["EXERCISE_CACHE_TTL"] = 3600  # in seconds

DATABASES = {{
    'default': {{
        'ENGINE': 'django.db.backends.{dbengine}',
        'NAME': '{dbname}',
        'USER': '{dbuser}',
        'PASSWORD': '{dbpassword}',
        'HOST': '{dbhost}',
        'PORT': '{dbport}',
    }}
}}  # yapf: disable

<<<<<<< HEAD

=======
>>>>>>> 0ae546b4
# List of administrations
ADMINS = (('Your name', 'your_email@example.com'), )
MANAGERS = ADMINS

# SERVER_EMAIL = 'info@my-domain.com'
# The email address that error messages (and only error messages, such as
# internal server errors) come from, such as those sent to ADMINS and MANAGERS.

# Timezone for this installation. Consult settings_global.py for more information
TIME_ZONE = 'Europe/Berlin'

# Make this unique, and don't share it with anybody.
SECRET_KEY = '{default_key}'

# Your reCaptcha keys
RECAPTCHA_PUBLIC_KEY = ''
RECAPTCHA_PRIVATE_KEY = ''
NOCAPTCHA = True

# The site's URL (e.g. http://www.my-local-gym.com or http://localhost:8000)
# This is needed for uploaded files and images (exercise images, etc.) to be
# properly served.
SITE_URL = '{siteurl}'

# Path to uploaded files
# Absolute filesystem path to the directory that will hold user-uploaded files.
MEDIA_ROOT = '{media_folder_path}'
MEDIA_URL = '/media/'

# Allow all hosts to access the application. Change if used in production.
ALLOWED_HOSTS = [
    '*',
]

# This might be a good idea if you set up redis
<<<<<<< HEAD
#SESSION_ENGINE = "django.contrib.sessions.backends.cache"
=======
# SESSION_ENGINE = "django.contrib.sessions.backends.cache"
>>>>>>> 0ae546b4

# Configure a real backend in production
# See: https://docs.djangoproject.com/en/dev/topics/email/#email-backends
if DEBUG:
    EMAIL_BACKEND = 'django.core.mail.backends.console.EmailBackend'

DEFAULT_FROM_EMAIL = WGER_SETTINGS['EMAIL_FROM']

# The site's domain as used by the email verification workflow
EMAIL_PAGE_DOMAIN = SITE_URL

<<<<<<< HEAD

=======
>>>>>>> 0ae546b4
#
# https://django-axes.readthedocs.io/en/latest/
#
AXES_ENABLED = False
<<<<<<< HEAD
AXES_FAILURE_LIMIT = 10
AXES_COOLOFF_TIME = timedelta(minutes=30)
AXES_HANDLER = 'axes.handlers.cache.AxesCacheHandler'

=======
# AXES_FAILURE_LIMIT = 10
# AXES_COOLOFF_TIME = timedelta(minutes=30)
# AXES_HANDLER = 'axes.handlers.cache.AxesCacheHandler'
>>>>>>> 0ae546b4

#
# Sometimes needed if deployed behind a proxy with HTTPS enabled:
# https://docs.djangoproject.com/en/4.1/ref/csrf/
#
# CSRF_TRUSTED_ORIGINS = ['http://127.0.0.1', 'https://my.domain.example.com']

# Alternative to above, needs changes to the reverse proxy's config
# https://docs.djangoproject.com/en/4.1/ref/settings/#secure-proxy-ssl-header
#
# SECURE_PROXY_SSL_HEADER = ('HTTP_X_FORWARDED_PROTO, 'https')<|MERGE_RESOLUTION|>--- conflicted
+++ resolved
@@ -8,10 +8,6 @@
 # Use 'DEBUG = True' to get more details for server errors
 DEBUG = True
 
-<<<<<<< HEAD
-
-=======
->>>>>>> 0ae546b4
 # Application settings
 WGER_SETTINGS['EMAIL_FROM'] = 'wger Workout Manager <wger@example.com>'
 WGER_SETTINGS["ALLOW_REGISTRATION"] = True
@@ -31,10 +27,6 @@
     }}
 }}  # yapf: disable
 
-<<<<<<< HEAD
-
-=======
->>>>>>> 0ae546b4
 # List of administrations
 ADMINS = (('Your name', 'your_email@example.com'), )
 MANAGERS = ADMINS
@@ -70,11 +62,7 @@
 ]
 
 # This might be a good idea if you set up redis
-<<<<<<< HEAD
-#SESSION_ENGINE = "django.contrib.sessions.backends.cache"
-=======
 # SESSION_ENGINE = "django.contrib.sessions.backends.cache"
->>>>>>> 0ae546b4
 
 # Configure a real backend in production
 # See: https://docs.djangoproject.com/en/dev/topics/email/#email-backends
@@ -86,24 +74,13 @@
 # The site's domain as used by the email verification workflow
 EMAIL_PAGE_DOMAIN = SITE_URL
 
-<<<<<<< HEAD
-
-=======
->>>>>>> 0ae546b4
 #
 # https://django-axes.readthedocs.io/en/latest/
 #
 AXES_ENABLED = False
-<<<<<<< HEAD
-AXES_FAILURE_LIMIT = 10
-AXES_COOLOFF_TIME = timedelta(minutes=30)
-AXES_HANDLER = 'axes.handlers.cache.AxesCacheHandler'
-
-=======
 # AXES_FAILURE_LIMIT = 10
 # AXES_COOLOFF_TIME = timedelta(minutes=30)
 # AXES_HANDLER = 'axes.handlers.cache.AxesCacheHandler'
->>>>>>> 0ae546b4
 
 #
 # Sometimes needed if deployed behind a proxy with HTTPS enabled:

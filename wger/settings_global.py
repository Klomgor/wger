--- conflicted
+++ resolved
@@ -18,11 +18,8 @@
 # Build paths inside the project like this: os.path.join(BASE_DIR, ...)
 import os
 import re
-<<<<<<< HEAD
 import sys
-=======
 from datetime import timedelta
->>>>>>> 39e69b34
 
 
 """
@@ -491,10 +488,6 @@
     'USE_RECAPTCHA': False
 }
 
-<<<<<<< HEAD
-# Whether the application is being run regularly or during tests
-TESTING = len(sys.argv) > 1 and sys.argv[1] == 'test'
-=======
 
 #
 # Django email verification
@@ -519,4 +512,7 @@
 ACTSTREAM_SETTINGS = {
     'USE_JSONFIELD': True,
 }
->>>>>>> 39e69b34
+
+
+# Whether the application is being run regularly or during tests
+TESTING = len(sys.argv) > 1 and sys.argv[1] == 'test'